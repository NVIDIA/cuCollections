/*
 * Copyright (c) 2022-2023, NVIDIA CORPORATION.
 *
 * Licensed under the Apache License, Version 2.0 (the "License");
 * you may not use this file except in compliance with the License.
 * You may obtain a copy of the License at
 *
 *     http://www.apache.org/licenses/LICENSE-2.0
 *
 * Unless required by applicable law or agreed to in writing, software
 * distributed under the License is distributed on an "AS IS" BASIS,
 * WITHOUT WARRANTIES OR CONDITIONS OF ANY KIND, either express or implied.
 * See the License for the specific language governing permissions and
 * limitations under the License.
 */

#pragma once

#include <cuco/detail/open_addressing/open_addressing_ref_impl.cuh>
#include <cuco/hash_functions.cuh>
#include <cuco/operator.hpp>
#include <cuco/probing_scheme.cuh>
#include <cuco/sentinel.cuh>
#include <cuco/storage.cuh>

#include <cuda/std/atomic>

#include <memory>

namespace cuco {
namespace experimental {

/**
 * @brief Device non-owning "ref" type that can be used in device code to perform arbitrary
 * operations defined in `include/cuco/operator.hpp`
 *
 * @note Concurrent modify and lookup will be supported if both kinds of operators are specified
 * during the ref construction.
 * @note cuCollections data structures always place the slot keys on the left-hand
 * side when invoking the key comparison predicate.
 * @note Ref types are trivially-copyable and are intended to be passed by value.
 * @note `ProbingScheme::cg_size` indicates how many threads are used to handle one independent
 * device operation. `cg_size == 1` uses the scalar (or non-CG) code paths.
 *
 * @throw If the size of the given key type is larger than 8 bytes
 * @throw If the given key type doesn't have unique object representations, i.e.,
 * `cuco::bitwise_comparable_v<Key> == false`
 * @throw If the probing scheme type is not inherited from `cuco::detail::probing_scheme_base`
 *
 * @tparam Key Type used for keys. Requires `cuco::is_bitwise_comparable_v<Key>` returning true
 * @tparam Scope The scope in which operations will be performed by individual threads.
 * @tparam KeyEqual Binary callable type used to compare two keys for equality
 * @tparam ProbingScheme Probing scheme (see `include/cuco/probing_scheme.cuh` for options)
 * @tparam StorageRef Storage ref type
 * @tparam Operators Device operator options defined in `include/cuco/operator.hpp`
 */
template <typename Key,
          cuda::thread_scope Scope,
          typename KeyEqual,
          typename ProbingScheme,
          typename StorageRef,
          typename... Operators>
class static_set_ref
  : public detail::operator_impl<
      Operators,
      static_set_ref<Key, Scope, KeyEqual, ProbingScheme, StorageRef, Operators...>>... {
  using impl_type =
    detail::open_addressing_ref_impl<Key, Scope, KeyEqual, ProbingScheme, StorageRef>;

 public:
  using key_type            = Key;                                     ///< Key Type
  using probing_scheme_type = ProbingScheme;                           ///< Type of probing scheme
  using storage_ref_type    = StorageRef;                              ///< Type of storage ref
  using window_type         = typename storage_ref_type::window_type;  ///< Window type
  using value_type          = typename storage_ref_type::value_type;   ///< Storage element type
  using extent_type         = typename storage_ref_type::extent_type;  ///< Extent type
  using size_type           = typename storage_ref_type::size_type;    ///< Probing scheme size type
  using key_equal           = KeyEqual;  ///< Type of key equality binary callable
  using iterator            = typename storage_ref_type::iterator;   ///< Slot iterator type
  using const_iterator = typename storage_ref_type::const_iterator;  ///< Const slot iterator type

  static constexpr auto cg_size = probing_scheme_type::cg_size;  ///< Cooperative group size
  static constexpr auto window_size =
    storage_ref_type::window_size;  ///< Number of elements handled per window

  /**
   * @brief Constructs static_set_ref.
   *
   * @param empty_key_sentinel Sentinel indicating empty key
   * @param predicate Key equality binary callable
   * @param probing_scheme Probing scheme
   * @param storage_ref Non-owning ref of slot storage
   */
  __host__ __device__ explicit constexpr static_set_ref(
    cuco::empty_key<key_type> empty_key_sentinel,
    key_equal const& predicate,
    probing_scheme_type const& probing_scheme,
    storage_ref_type storage_ref) noexcept;

  /**
   * @brief Operator-agnostic move constructor.
   *
   * @tparam OtherOperators Operator set of the `other` object
   *
   * @param other Object to construct `*this` from
   */
  template <typename... OtherOperators>
  __host__ __device__ explicit constexpr static_set_ref(
    static_set_ref<Key, Scope, KeyEqual, ProbingScheme, StorageRef, OtherOperators...>&&
      other) noexcept;

  /**
   * @brief Gets the maximum number of elements the container can hold.
   *
   * @return The maximum number of elements the container can hold
   */
  [[nodiscard]] __host__ __device__ constexpr auto capacity() const noexcept;

  /**
   * @brief Gets the sentinel value used to represent an empty key slot.
   *
   * @return The sentinel value used to represent an empty key slot
   */
  [[nodiscard]] __host__ __device__ constexpr key_type empty_key_sentinel() const noexcept;

  /**
   * @brief Creates a reference with new operators from the current object.
   *
   * Note that this function uses move semantics and thus invalidates the current object.
   *
   * @warning Using two or more reference objects to the same container but with
   * a different operator set at the same time results in undefined behavior.
   *
   * @tparam NewOperators List of `cuco::op::*_tag` types
   *
   * @param ops List of operators, e.g., `cuco::insert`
   *
   * @return `*this` with `NewOperators...`
   */
  template <typename... NewOperators>
  [[nodiscard]] __host__ __device__ auto with(NewOperators... ops) && noexcept;

 private:
  impl_type impl_;
<<<<<<< HEAD
  // TODO can we remove this?
  detail::equal_wrapper<key_type, key_equal> predicate_;  ///< Key equality binary callable
=======
>>>>>>> c408fd41

  // Mixins need to be friends with this class in order to access private members
  template <typename Op, typename Ref>
  friend class detail::operator_impl;

  // Refs with other operator sets need to be friends too
  template <typename Key_,
            cuda::thread_scope Scope_,
            typename KeyEqual_,
            typename ProbingScheme_,
            typename StorageRef_,
            typename... Operators_>
  friend class static_set_ref;
};

}  // namespace experimental
}  // namespace cuco

#include <cuco/detail/static_set/static_set_ref.inl><|MERGE_RESOLUTION|>--- conflicted
+++ resolved
@@ -142,11 +142,6 @@
 
  private:
   impl_type impl_;
-<<<<<<< HEAD
-  // TODO can we remove this?
-  detail::equal_wrapper<key_type, key_equal> predicate_;  ///< Key equality binary callable
-=======
->>>>>>> c408fd41
 
   // Mixins need to be friends with this class in order to access private members
   template <typename Op, typename Ref>
