/*
 * Copyright (c) 2022-2023, NVIDIA CORPORATION.
 *
 * Licensed under the Apache License, Version 2.0 (the "License");
 * you may not use this file except in compliance with the License.
 * You may obtain a copy of the License at
 *
 *     http://www.apache.org/licenses/LICENSE-2.0
 *
 * Unless required by applicable law or agreed to in writing, software
 * distributed under the License is distributed on an "AS IS" BASIS,
 * WITHOUT WARRANTIES OR CONDITIONS OF ANY KIND, either express or implied.
 * See the License for the specific language governing permissions and
 * limitations under the License.
 */

#pragma once

#include <cuco/detail/equal_wrapper.cuh>
#include <cuco/detail/open_addressing_ref_impl.cuh>
#include <cuco/operator.hpp>
#include <cuco/sentinel.cuh>

#include <cuda/std/atomic>

#include <memory>

namespace cuco {
namespace experimental {

/**
 * @brief Device non-owning "ref" type that can be used in device code to perform arbitrary
 * operations defined in `include/cuco/operator.hpp`
 *
 * @note Concurrent modify and lookup will be supported if both kinds of operators are specified
 * during the ref construction.
 * @note cuCollections data stuctures always place the slot keys on the left-hand
 * side when invoking the key comparison predicate.
 * @note Ref types are trivially-copyable and are intended to be passed by value.
 * @note `ProbingScheme::cg_size` indicates how many threads are used to handle one independent
 * device operation. `cg_size == 1` uses the scalar (or non-CG) code paths.
 *
 * @throw If the size of the given key type is larger than 8 bytes
 * @throw If the given key type doesn't have unique object representations, i.e.,
 * `cuco::bitwise_comparable_v<Key> == false`
 * @throw If the probing scheme type is not inherited from `cuco::detail::probing_scheme_base`
 *
 * @tparam Key Type used for keys. Requires `cuco::is_bitwise_comparable_v<Key>` returning true
 * @tparam Scope The scope in which operations will be performed by individual threads.
 * @tparam KeyEqual Binary callable type used to compare two keys for equality
 * @tparam ProbingScheme Probing scheme (see `include/cuco/probing_scheme.cuh` for options)
 * @tparam StorageRef Storage ref type
 * @tparam Operators Device operator options defined in `include/cuco/operator.hpp`
 */
template <typename Key,
          cuda::thread_scope Scope,
          typename KeyEqual,
          typename ProbingScheme,
          typename StorageRef,
          typename... Operators>
class static_set_ref
  : public detail::operator_impl<
      Operators,
      static_set_ref<Key, Scope, KeyEqual, ProbingScheme, StorageRef, Operators...>>... {
  using impl_type = detail::open_addressing_ref_impl<Key, Scope, ProbingScheme, StorageRef>;
<<<<<<< HEAD
=======

  static_assert(sizeof(Key) <= 8, "Container does not support key types larger than 8 bytes.");
>>>>>>> c0cce866

 public:
  using key_type            = Key;                                     ///< Key Type
  using probing_scheme_type = ProbingScheme;                           ///< Type of probing scheme
  using storage_ref_type    = StorageRef;                              ///< Type of storage ref
  using window_type         = typename storage_ref_type::window_type;  ///< Window type
  using value_type          = typename storage_ref_type::value_type;   ///< Storage element type
  using extent_type         = typename storage_ref_type::extent_type;  ///< Extent type
  using size_type           = typename storage_ref_type::size_type;    ///< Probing scheme size type
  using key_equal           = KeyEqual;  ///< Type of key equality binary callable
  using iterator            = typename storage_ref_type::iterator;   ///< Slot iterator type
  using const_iterator = typename storage_ref_type::const_iterator;  ///< Const slot iterator type

  static constexpr auto cg_size = probing_scheme_type::cg_size;  ///< Cooperative group size
  static constexpr auto window_size =
    storage_ref_type::window_size;  ///< Number of elements handled per window

  /**
   * @brief Constructs static_set_ref.
   *
   * @param empty_key_sentinel Sentinel indicating empty key
   * @param predicate Key equality binary callable
   * @param probing_scheme Probing scheme
   * @param storage_ref Non-owning ref of slot storage
   */
  __host__ __device__ explicit constexpr static_set_ref(
    cuco::empty_key<key_type> empty_key_sentinel,
    key_equal const& predicate,
    probing_scheme_type const& probing_scheme,
    storage_ref_type storage_ref) noexcept;

  /**
   * @brief Gets the maximum number of elements the container can hold.
   *
   * @return The maximum number of elements the container can hold
   */
  [[nodiscard]] __host__ __device__ constexpr auto capacity() const noexcept;

  /**
   * @brief Gets the sentinel value used to represent an empty key slot.
   *
   * @return The sentinel value used to represent an empty key slot
   */
  [[nodiscard]] __host__ __device__ constexpr key_type empty_key_sentinel() const noexcept;

 private:
  impl_type impl_;
  detail::equal_wrapper<key_type, key_equal> predicate_;  ///< Key equality binary callable

  // Mixins need to be friends with this class in order to access private members
  template <typename Op, typename Ref>
  friend class detail::operator_impl;
};

}  // namespace experimental
}  // namespace cuco

#include <cuco/detail/static_set/static_set_ref.inl><|MERGE_RESOLUTION|>--- conflicted
+++ resolved
@@ -63,11 +63,8 @@
       Operators,
       static_set_ref<Key, Scope, KeyEqual, ProbingScheme, StorageRef, Operators...>>... {
   using impl_type = detail::open_addressing_ref_impl<Key, Scope, ProbingScheme, StorageRef>;
-<<<<<<< HEAD
-=======
 
   static_assert(sizeof(Key) <= 8, "Container does not support key types larger than 8 bytes.");
->>>>>>> c0cce866
 
  public:
   using key_type            = Key;                                     ///< Key Type
