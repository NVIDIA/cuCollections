--- conflicted
+++ resolved
@@ -323,7 +323,6 @@
   }
 
   /**
-<<<<<<< HEAD
    * @brief Asynchronously erases keys in the range `[first, last)`.
    *
    * For each key `k` in `[first, last)`, if contains(k) returns true, removes `k` and it's
@@ -363,10 +362,7 @@
   }
 
   /**
-   * @brief Asynchonously indicates whether the keys in the range `[first, last)` are contained in
-=======
    * @brief Asynchronously indicates whether the keys in the range `[first, last)` are contained in
->>>>>>> 9b4ebaf0
    * the container.
    *
    * @tparam InputIt Device accessible input iterator
