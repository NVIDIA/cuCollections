--- conflicted
+++ resolved
@@ -63,32 +63,47 @@
           class Allocator,
           class Storage>
 constexpr static_map<Key, T, Extent, Scope, KeyEqual, ProbingScheme, Allocator, Storage>::
-<<<<<<< HEAD
+  static_map(Extent n,
+             double desired_load_factor,
+             empty_key<Key> empty_key_sentinel,
+             empty_value<T> empty_value_sentinel,
+             KeyEqual const& pred,
+             ProbingScheme const& probing_scheme,
+             Allocator const& alloc,
+             cuda_stream_ref stream)
+  : impl_{std::make_unique<impl_type>(n,
+                                      desired_load_factor,
+                                      empty_key_sentinel,
+                                      cuco::pair{empty_key_sentinel, empty_value_sentinel},
+                                      pred,
+                                      probing_scheme,
+                                      alloc,
+                                      stream)},
+    empty_value_sentinel_{empty_value_sentinel}
+{
+}
+
+template <class Key,
+          class T,
+          class Extent,
+          cuda::thread_scope Scope,
+          class KeyEqual,
+          class ProbingScheme,
+          class Allocator,
+          class Storage>
+constexpr static_map<Key, T, Extent, Scope, KeyEqual, ProbingScheme, Allocator, Storage>::
   static_map(Extent capacity,
              empty_key<Key> empty_key_sentinel,
              empty_value<T> empty_value_sentinel,
              erased_key<Key> erased_key_sentinel,
-=======
-  static_map(Extent n,
-             double desired_load_factor,
-             empty_key<Key> empty_key_sentinel,
-             empty_value<T> empty_value_sentinel,
->>>>>>> b4657fda
              KeyEqual const& pred,
              ProbingScheme const& probing_scheme,
              Allocator const& alloc,
              cuda_stream_ref stream)
-<<<<<<< HEAD
   : impl_{std::make_unique<impl_type>(capacity,
                                       empty_key_sentinel,
                                       cuco::pair{empty_key_sentinel, empty_value_sentinel},
                                       erased_key_sentinel,
-=======
-  : impl_{std::make_unique<impl_type>(n,
-                                      desired_load_factor,
-                                      empty_key_sentinel,
-                                      cuco::pair{empty_key_sentinel, empty_value_sentinel},
->>>>>>> b4657fda
                                       pred,
                                       probing_scheme,
                                       alloc,
