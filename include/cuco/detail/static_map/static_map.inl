--- conflicted
+++ resolved
@@ -242,22 +242,16 @@
 static_map<Key, T, Extent, Scope, KeyEqual, ProbingScheme, Allocator, Storage>::retrieve_all(
   KeyOut keys_out, ValueOut values_out, cuda_stream_ref stream) const
 {
-<<<<<<< HEAD
   // XXX: thrust counting iterator doesn't work if size_type is larger than 32-bit
   auto const begin = thrust::make_transform_iterator(
     thrust::counting_iterator<size_type>(0),
     static_map_ns::detail::get_slot<storage_ref_type>(impl_->storage_ref()));
-
   auto const is_filled  = static_map_ns::detail::slot_is_filled<Key, T>(this->empty_key_sentinel());
   auto zipped_out_begin = thrust::make_zip_iterator(thrust::make_tuple(keys_out, values_out));
   auto const zipped_out_end = impl_->retrieve_all(begin, zipped_out_begin, is_filled, stream);
   auto const num            = std::distance(zipped_out_begin, zipped_out_end);
 
   return std::make_pair(keys_out + num, values_out + num);
-=======
-  auto const is_filled = static_map_ns::detail::slot_is_filled(this->empty_key_sentinel());
-  return impl_->retrieve_all(output_begin, is_filled, stream);
->>>>>>> 5e27a546
 }
 
 template <class Key,
@@ -272,11 +266,7 @@
 static_map<Key, T, Extent, Scope, KeyEqual, ProbingScheme, Allocator, Storage>::size(
   cuda_stream_ref stream) const noexcept
 {
-<<<<<<< HEAD
   auto const is_filled = static_map_ns::detail::slot_is_filled<Key, T>(this->empty_key_sentinel());
-=======
-  auto const is_filled = static_map_ns::detail::slot_is_filled(this->empty_key_sentinel());
->>>>>>> 5e27a546
   return impl_->size(is_filled, stream);
 }
 
