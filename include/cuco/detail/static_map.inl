--- conflicted
+++ resolved
@@ -145,17 +145,8 @@
                                                         memory_order_relaxed);
 
     if(key_success) {
-<<<<<<< HEAD
-      while(not value_success) {
-        value_success = slot_value.compare_exchange_strong(expected_value = empty_value_sentinel_,
-                                                           insert_pair.second,
-                                                           memory_order_relaxed);
-      }
-      return true;
-=======
       slot_value.store(insert_pair.second, memory_order_relaxed);
       return thrust::make_pair(current_slot, true);
->>>>>>> 85cbcb60
     }
     // our key was already present in the slot, so our key is a duplicate
     else if(key_equal(insert_pair.first, expected_key)) {
@@ -211,38 +202,13 @@
         bool key_success = slot_key.compare_exchange_strong(expected_key,
                                                             insert_pair.first,
                                                             memory_order_relaxed);
-<<<<<<< HEAD
-        /*
-        bool value_success = slot_value.compare_exchange_strong(expected_value,
-                                                                insert_pair.second,
-                                                                memory_order_relaxed);
-        
-        
-=======
               
->>>>>>> 85cbcb60
         if(key_success) {
           slot_value.store(insert_pair.second, memory_order_relaxed);
           status = insert_result::SUCCESS;
         }
-<<<<<<< HEAD
-        else if(value_success) {
-          slot_value.store(empty_value_sentinel_, memory_order_relaxed);
-        }
-        */
-
-        if(key_success) {
-          slot_value.store(insert_pair.second, cuda::std::memory_order_release);
-          status = insert_result::SUCCESS;
-        }
         // our key was already present in the slot, so our key is a duplicate
         else if(key_equal(insert_pair.first, expected_key)) {
-          // wait until the proper value is stored
-          while(slot_value.load(cuda::std::memory_order_relaxed) == empty_value_sentinel_) {}
-=======
-        // our key was already present in the slot, so our key is a duplicate
-        else if(key_equal(insert_pair.first, expected_key)) {
->>>>>>> 85cbcb60
           status = insert_result::DUPLICATE;
         }
         // another key was inserted in the slot we wanted to try
