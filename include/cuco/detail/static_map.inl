/*
 * Copyright (c) 2020-2022, NVIDIA CORPORATION.
 *
 * Licensed under the Apache License, Version 2.0 (the "License");
 * you may not use this file except in compliance with the License.
 * You may obtain a copy of the License at
 *
 *     http://www.apache.org/licenses/LICENSE-2.0
 *
 * Unless required by applicable law or agreed to in writing, software
 * distributed under the License is distributed on an "AS IS" BASIS,
 * WITHOUT WARRANTIES OR CONDITIONS OF ANY KIND, either express or implied.
 * See the License for the specific language governing permissions and
 * limitations under the License.
 */

#include <cuco/detail/bitwise_compare.cuh>
#include <cuco/detail/error.hpp>
#include <cuco/detail/utils.cuh>

#include <thrust/iterator/transform_iterator.h>
#include <thrust/iterator/zip_iterator.h>
#include <thrust/tuple.h>

#include <cub/device/device_select.cuh>

namespace cuco {

template <typename Key, typename Value, cuda::thread_scope Scope, typename Allocator>
static_map<Key, Value, Scope, Allocator>::static_map(
  std::size_t capacity,
  sentinel::empty_key<Key> empty_key_sentinel,
  sentinel::empty_value<Value> empty_value_sentinel,
  Allocator const& alloc,
  cudaStream_t stream)
  : capacity_{std::max(capacity, std::size_t{1})},  // to avoid dereferencing a nullptr (Issue #72)
    empty_key_sentinel_{empty_key_sentinel.value},
    empty_value_sentinel_{empty_value_sentinel.value},
    erased_key_sentinel_{empty_key_sentinel.value},
    slot_allocator_{alloc},
    counter_allocator_{alloc}
{
  slots_         = std::allocator_traits<slot_allocator_type>::allocate(slot_allocator_, capacity_);
  num_successes_ = std::allocator_traits<counter_allocator_type>::allocate(counter_allocator_, 1);

  auto constexpr block_size = 256;
  auto constexpr stride     = 4;
  auto const grid_size      = (capacity_ + stride * block_size - 1) / (stride * block_size);
  detail::initialize<block_size, atomic_key_type, atomic_mapped_type>
    <<<grid_size, block_size, 0, stream>>>(
      slots_, empty_key_sentinel_, empty_value_sentinel_, capacity_);
}

template <typename Key, typename Value, cuda::thread_scope Scope, typename Allocator>
static_map<Key, Value, Scope, Allocator>::static_map(
  std::size_t capacity,
  sentinel::empty_key<Key> empty_key_sentinel,
  sentinel::empty_value<Value> empty_value_sentinel,
  sentinel::erased_key<Key> erased_key_sentinel,
  Allocator const& alloc,
  cudaStream_t stream)
  : capacity_{std::max(capacity, std::size_t{1})},  // to avoid dereferencing a nullptr (Issue #72)
    empty_key_sentinel_{empty_key_sentinel.value},
    empty_value_sentinel_{empty_value_sentinel.value},
    erased_key_sentinel_{erased_key_sentinel.value},
    slot_allocator_{alloc},
    counter_allocator_{alloc}
{
  CUCO_RUNTIME_EXPECTS(empty_key_sentinel_ != erased_key_sentinel_,
                       "The empty key sentinel and erased key sentinel cannot be the same value.");

  slots_         = std::allocator_traits<slot_allocator_type>::allocate(slot_allocator_, capacity_);
  num_successes_ = std::allocator_traits<counter_allocator_type>::allocate(counter_allocator_, 1);

  auto constexpr block_size = 256;
  auto constexpr stride     = 4;
  auto const grid_size      = (capacity_ + stride * block_size - 1) / (stride * block_size);
  detail::initialize<block_size, atomic_key_type, atomic_mapped_type>
    <<<grid_size, block_size, 0, stream>>>(
      slots_, empty_key_sentinel_, empty_value_sentinel_, capacity_);
}

template <typename Key, typename Value, cuda::thread_scope Scope, typename Allocator>
static_map<Key, Value, Scope, Allocator>::~static_map()
{
  std::allocator_traits<slot_allocator_type>::deallocate(slot_allocator_, slots_, capacity_);
  std::allocator_traits<counter_allocator_type>::deallocate(counter_allocator_, num_successes_, 1);
}

template <typename Key, typename Value, cuda::thread_scope Scope, typename Allocator>
template <typename InputIt, typename Hash, typename KeyEqual>
void static_map<Key, Value, Scope, Allocator>::insert(
  InputIt first, InputIt last, Hash hash, KeyEqual key_equal, cudaStream_t stream)
{
  auto num_keys = std::distance(first, last);
  if (num_keys == 0) { return; }

  auto const block_size = 128;
  auto const stride     = 1;
  auto const tile_size  = 4;
  auto const grid_size  = (tile_size * num_keys + stride * block_size - 1) / (stride * block_size);
  auto view             = device_mutable_view();

  // TODO: memset an atomic variable is unsafe
  static_assert(sizeof(std::size_t) == sizeof(atomic_ctr_type));
  CUCO_CUDA_TRY(cudaMemsetAsync(num_successes_, 0, sizeof(atomic_ctr_type), stream));
  std::size_t h_num_successes;

  detail::insert<block_size, tile_size><<<grid_size, block_size, 0, stream>>>(
    first, first + num_keys, num_successes_, view, hash, key_equal);
  CUCO_CUDA_TRY(cudaMemcpyAsync(
    &h_num_successes, num_successes_, sizeof(atomic_ctr_type), cudaMemcpyDeviceToHost, stream));

  CUCO_CUDA_TRY(cudaStreamSynchronize(stream));  // stream sync to ensure h_num_successes is updated

  size_ += h_num_successes;
}

template <typename Key, typename Value, cuda::thread_scope Scope, typename Allocator>
template <typename InputIt,
          typename StencilIt,
          typename Predicate,
          typename Hash,
          typename KeyEqual>
void static_map<Key, Value, Scope, Allocator>::insert_if(InputIt first,
                                                         InputIt last,
                                                         StencilIt stencil,
                                                         Predicate pred,
                                                         Hash hash,
                                                         KeyEqual key_equal,
                                                         cudaStream_t stream)
{
  auto num_keys = std::distance(first, last);
  if (num_keys == 0) { return; }

  auto constexpr block_size = 128;
  auto constexpr stride     = 1;
  auto constexpr tile_size  = 4;
  auto const grid_size = (tile_size * num_keys + stride * block_size - 1) / (stride * block_size);
  auto view            = device_mutable_view();

  // TODO: memset an atomic variable is unsafe
  static_assert(sizeof(std::size_t) == sizeof(atomic_ctr_type));
  CUCO_CUDA_TRY(cudaMemsetAsync(num_successes_, 0, sizeof(atomic_ctr_type), stream));
  std::size_t h_num_successes;

  detail::insert_if_n<block_size, tile_size><<<grid_size, block_size, 0, stream>>>(
    first, num_keys, num_successes_, view, stencil, pred, hash, key_equal);
  CUCO_CUDA_TRY(cudaMemcpyAsync(
    &h_num_successes, num_successes_, sizeof(atomic_ctr_type), cudaMemcpyDeviceToHost, stream));
  CUCO_CUDA_TRY(cudaStreamSynchronize(stream));

  size_ += h_num_successes;
}

template <typename Key, typename Value, cuda::thread_scope Scope, typename Allocator>
template <typename InputIt, typename Hash, typename KeyEqual>
void static_map<Key, Value, Scope, Allocator>::erase(
  InputIt first, InputIt last, Hash hash, KeyEqual key_equal, cudaStream_t stream)
{
  CUCO_RUNTIME_EXPECTS(empty_key_sentinel() != erased_key_sentinel(),
                       "You must provide a unique erased key sentinel value at map construction.");

  auto num_keys = std::distance(first, last);
  if (num_keys == 0) { return; }

  auto constexpr block_size = 128;
  auto constexpr stride     = 1;
  auto constexpr tile_size  = 4;
  auto const grid_size = (tile_size * num_keys + stride * block_size - 1) / (stride * block_size);
  auto view            = device_mutable_view();

  // TODO: memset an atomic variable is unsafe
  static_assert(sizeof(std::size_t) == sizeof(atomic_ctr_type));
  CUCO_CUDA_TRY(cudaMemsetAsync(num_successes_, 0, sizeof(atomic_ctr_type), stream));
  std::size_t h_num_successes;

  detail::erase<block_size, tile_size><<<grid_size, block_size, 0, stream>>>(
    first, first + num_keys, num_successes_, view, hash, key_equal);
  CUCO_CUDA_TRY(cudaMemcpyAsync(
    &h_num_successes, num_successes_, sizeof(atomic_ctr_type), cudaMemcpyDeviceToHost, stream));

  CUCO_CUDA_TRY(cudaStreamSynchronize(stream));  // stream sync to ensure h_num_successes is updated

  size_ -= h_num_successes;
}

template <typename Key, typename Value, cuda::thread_scope Scope, typename Allocator>
template <typename InputIt, typename OutputIt, typename Hash, typename KeyEqual>
void static_map<Key, Value, Scope, Allocator>::find(InputIt first,
                                                    InputIt last,
                                                    OutputIt output_begin,
                                                    Hash hash,
                                                    KeyEqual key_equal,
                                                    cudaStream_t stream)
{
  auto num_keys = std::distance(first, last);
  if (num_keys == 0) { return; }

  auto const block_size = 128;
  auto const stride     = 1;
  auto const tile_size  = 4;
  auto const grid_size  = (tile_size * num_keys + stride * block_size - 1) / (stride * block_size);
  auto view             = device_view();

  detail::find<block_size, tile_size, Value>
    <<<grid_size, block_size, 0, stream>>>(first, last, output_begin, view, hash, key_equal);
}

template <typename Key, typename Value, cuda::thread_scope Scope, typename Allocator>
template <typename KeyOut, typename ValueOut>
std::pair<KeyOut, ValueOut> static_map<Key, Value, Scope, Allocator>::retrieve_all(
  KeyOut keys_out, ValueOut values_out, cudaStream_t stream)
{
  static_assert(sizeof(pair_atomic_type) == sizeof(value_type));
  auto slots_begin = reinterpret_cast<value_type*>(slots_);

  auto begin  = thrust::make_transform_iterator(slots_begin, detail::slot_to_tuple<Key, Value>{});
<<<<<<< HEAD
  auto end    = begin + capacity();
  auto filled = detail::slot_is_filled<Key>{empty_key_sentinel()};
=======
  auto filled = detail::slot_is_filled<Key>{get_empty_key_sentinel()};
>>>>>>> 3a49fc71
  auto zipped_out_begin = thrust::make_zip_iterator(thrust::make_tuple(keys_out, values_out));

  std::size_t temp_storage_bytes = 0;
  using temp_allocator_type      = typename std::allocator_traits<Allocator>::rebind_alloc<char>;
  auto temp_allocator            = temp_allocator_type{slot_allocator_};
  auto d_num_out                 = reinterpret_cast<std::size_t*>(
    std::allocator_traits<temp_allocator_type>::allocate(temp_allocator, sizeof(std::size_t)));
  cub::DeviceSelect::If(nullptr,
                        temp_storage_bytes,
                        begin,
                        zipped_out_begin,
                        d_num_out,
                        get_capacity(),
                        filled,
                        stream);

  // Allocate temporary storage
  auto d_temp_storage =
    std::allocator_traits<temp_allocator_type>::allocate(temp_allocator, temp_storage_bytes);

  cub::DeviceSelect::If(d_temp_storage,
                        temp_storage_bytes,
                        begin,
                        zipped_out_begin,
                        d_num_out,
                        get_capacity(),
                        filled,
                        stream);

  std::size_t h_num_out;
  CUCO_CUDA_TRY(
    cudaMemcpyAsync(&h_num_out, d_num_out, sizeof(std::size_t), cudaMemcpyDeviceToHost, stream));
  CUCO_CUDA_TRY(cudaStreamSynchronize(stream));

  return std::make_pair(keys_out + h_num_out, values_out + h_num_out);
}

template <typename Key, typename Value, cuda::thread_scope Scope, typename Allocator>
template <typename InputIt, typename OutputIt, typename Hash, typename KeyEqual>
void static_map<Key, Value, Scope, Allocator>::contains(InputIt first,
                                                        InputIt last,
                                                        OutputIt output_begin,
                                                        Hash hash,
                                                        KeyEqual key_equal,
                                                        cudaStream_t stream) const
{
  auto num_keys = std::distance(first, last);
  if (num_keys == 0) { return; }

  auto const block_size = 128;
  auto const stride     = 1;
  auto const tile_size  = 4;
  auto const grid_size  = (tile_size * num_keys + stride * block_size - 1) / (stride * block_size);
  auto view             = device_view();

  detail::contains<block_size, tile_size>
    <<<grid_size, block_size, 0, stream>>>(first, last, output_begin, view, hash, key_equal);
}

template <typename Key, typename Value, cuda::thread_scope Scope, typename Allocator>
template <typename KeyEqual>
__device__ static_map<Key, Value, Scope, Allocator>::device_mutable_view::insert_result
static_map<Key, Value, Scope, Allocator>::device_mutable_view::packed_cas(
  iterator current_slot,
  value_type const& insert_pair,
  KeyEqual key_equal,
  Key expected_key) noexcept
{
  auto expected_value = this->empty_value_sentinel();

  cuco::detail::pair_converter<value_type> expected_pair{
    cuco::make_pair(expected_key, expected_value)};
  cuco::detail::pair_converter<value_type> new_pair{insert_pair};

  auto slot =
    reinterpret_cast<cuda::atomic<typename cuco::detail::pair_converter<value_type>::packed_type>*>(
      current_slot);

  bool success = slot->compare_exchange_strong(
    expected_pair.packed, new_pair.packed, cuda::std::memory_order_relaxed);
  if (success) {
    return insert_result::SUCCESS;
  }
  // duplicate present during insert
  else if (key_equal(insert_pair.first, expected_pair.pair.first)) {
    return insert_result::DUPLICATE;
  }

  return insert_result::CONTINUE;
}

template <typename Key, typename Value, cuda::thread_scope Scope, typename Allocator>
template <typename KeyEqual>
__device__ static_map<Key, Value, Scope, Allocator>::device_mutable_view::insert_result
static_map<Key, Value, Scope, Allocator>::device_mutable_view::back_to_back_cas(
  iterator current_slot,
  value_type const& insert_pair,
  KeyEqual key_equal,
  Key expected_key) noexcept
{
  using cuda::std::memory_order_relaxed;

  auto expected_value = this->empty_value_sentinel();

  // Back-to-back CAS for 8B/8B key/value pairs
  auto& slot_key   = current_slot->first;
  auto& slot_value = current_slot->second;

  bool key_success =
    slot_key.compare_exchange_strong(expected_key, insert_pair.first, memory_order_relaxed);
  bool value_success =
    slot_value.compare_exchange_strong(expected_value, insert_pair.second, memory_order_relaxed);

  if (key_success) {
    while (not value_success) {
      value_success = slot_value.compare_exchange_strong(
        expected_value = this->empty_value_sentinel(), insert_pair.second, memory_order_relaxed);
    }
    return insert_result::SUCCESS;
  } else if (value_success) {
    slot_value.store(this->empty_value_sentinel(), memory_order_relaxed);
  }

  // our key was already present in the slot, so our key is a duplicate
  if (key_equal(insert_pair.first, expected_key)) { return insert_result::DUPLICATE; }

  return insert_result::CONTINUE;
}

template <typename Key, typename Value, cuda::thread_scope Scope, typename Allocator>
template <typename KeyEqual>
__device__ static_map<Key, Value, Scope, Allocator>::device_mutable_view::insert_result
static_map<Key, Value, Scope, Allocator>::device_mutable_view::cas_dependent_write(
  iterator current_slot,
  value_type const& insert_pair,
  KeyEqual key_equal,
  Key expected_key) noexcept
{
  using cuda::std::memory_order_relaxed;

  auto& slot_key = current_slot->first;

  auto const key_success =
    slot_key.compare_exchange_strong(expected_key, insert_pair.first, memory_order_relaxed);

  if (key_success) {
    auto& slot_value = current_slot->second;
    slot_value.store(insert_pair.second, memory_order_relaxed);
    return insert_result::SUCCESS;
  }

  // our key was already present in the slot, so our key is a duplicate
  if (key_equal(insert_pair.first, expected_key)) { return insert_result::DUPLICATE; }

  return insert_result::CONTINUE;
}

template <typename Key, typename Value, cuda::thread_scope Scope, typename Allocator>
template <typename Hash, typename KeyEqual>
__device__ bool static_map<Key, Value, Scope, Allocator>::device_mutable_view::insert(
  value_type const& insert_pair, Hash hash, KeyEqual key_equal) noexcept
{
  auto current_slot{initial_slot(insert_pair.first, hash)};

  while (true) {
    key_type const existing_key = current_slot->first.load(cuda::std::memory_order_relaxed);
    // The user provide `key_equal` can never be used to compare against `empty_key_sentinel` as the
    // sentinel is not a valid key value. Therefore, first check for the sentinel
    auto const slot_is_available =
      detail::bitwise_compare(existing_key, this->empty_key_sentinel()) or
      detail::bitwise_compare(existing_key, this->erased_key_sentinel());

    // the key we are trying to insert is already in the map, so we return with failure to insert
    if (not slot_is_available and key_equal(existing_key, insert_pair.first)) { return false; }

    if (slot_is_available) {
      auto const status = [&]() {
        // One single CAS operation if `value_type` is packable
        if constexpr (cuco::detail::is_packable<value_type>()) {
          return packed_cas(current_slot, insert_pair, key_equal, existing_key);
        }

        if constexpr (not cuco::detail::is_packable<value_type>()) {
#if __CUDA_ARCH__ < 700
          return cas_dependent_write(current_slot, insert_pair, key_equal, existing_key);
#else
          return back_to_back_cas(current_slot, insert_pair, key_equal, existing_key);
#endif
        }
      }();

      // successful insert
      if (status == insert_result::SUCCESS) { return true; }
      // duplicate present during insert
      if (status == insert_result::DUPLICATE) { return false; }
    }

    // if we couldn't insert the key, but it wasn't a duplicate, then there must
    // have been some other key there, so we keep looking for a slot
    current_slot = next_slot(current_slot);
  }
}

template <typename Key, typename Value, cuda::thread_scope Scope, typename Allocator>
template <typename CG, typename Hash, typename KeyEqual>
__device__ bool static_map<Key, Value, Scope, Allocator>::device_mutable_view::insert(
  CG const& g, value_type const& insert_pair, Hash hash, KeyEqual key_equal) noexcept
{
  auto current_slot = initial_slot(g, insert_pair.first, hash);

  while (true) {
    key_type const existing_key = current_slot->first.load(cuda::std::memory_order_relaxed);

    // The user provide `key_equal` can never be used to compare against `empty_key_sentinel` as the
    // sentinel is not a valid key value. Therefore, first check for the sentinel
    auto const slot_is_available =
      detail::bitwise_compare(existing_key, this->empty_key_sentinel()) or
      detail::bitwise_compare(existing_key, this->erased_key_sentinel());

    // the key we are trying to insert is already in the map, so we return with failure to insert
    if (g.any(not slot_is_available and key_equal(existing_key, insert_pair.first))) {
      return false;
    }

    auto const window_contains_available = g.ballot(slot_is_available);

    // we found an empty slot, but not the key we are inserting, so this must
    // be an empty slot into which we can insert the key
    if (window_contains_available) {
      // the first lane in the group with an empty slot will attempt the insert
      insert_result status{insert_result::CONTINUE};
      uint32_t src_lane = __ffs(window_contains_available) - 1;

      if (g.thread_rank() == src_lane) {
        // One single CAS operation if `value_type` is packable
        if constexpr (cuco::detail::is_packable<value_type>()) {
          status = packed_cas(current_slot, insert_pair, key_equal, existing_key);
        }
        // Otherwise, two back-to-back CAS operations
        else {
#if __CUDA_ARCH__ < 700
          status = cas_dependent_write(current_slot, insert_pair, key_equal, existing_key);
#else
          status = back_to_back_cas(current_slot, insert_pair, key_equal, existing_key);
#endif
        }
      }

      uint32_t res_status = g.shfl(static_cast<uint32_t>(status), src_lane);
      status              = static_cast<insert_result>(res_status);

      // successful insert
      if (status == insert_result::SUCCESS) { return true; }
      // duplicate present during insert
      if (status == insert_result::DUPLICATE) { return false; }
      // if we've gotten this far, a different key took our spot
      // before we could insert. We need to retry the insert on the
      // same window
    }
    // if there are no empty slots in the current window,
    // we move onto the next window
    else {
      current_slot = next_slot(g, current_slot);
    }
  }
}

template <typename Key, typename Value, cuda::thread_scope Scope, typename Allocator>
template <typename Hash, typename KeyEqual>
__device__ bool static_map<Key, Value, Scope, Allocator>::device_mutable_view::erase(
  key_type const& k, Hash hash, KeyEqual key_equal) noexcept
{
  auto current_slot{initial_slot(k, hash)};

  value_type const insert_pair =
    make_pair<Key, Value>(this->erased_key_sentinel(), this->empty_value_sentinel());

  while (true) {
    static_assert(sizeof(Key) == sizeof(atomic_key_type));
    static_assert(sizeof(Value) == sizeof(atomic_mapped_type));
    // TODO: Replace reinterpret_cast with atomic ref when available.
    value_type slot_contents = *reinterpret_cast<value_type const*>(current_slot);
    auto existing_key        = slot_contents.first;
    auto existing_value      = slot_contents.second;

    // Key doesn't exist, return false
    if (detail::bitwise_compare(existing_key, this->empty_key_sentinel())) { return false; }

    // Key exists, return true if successfully deleted
    if (key_equal(existing_key, k)) {
      if constexpr (cuco::detail::is_packable<value_type>()) {
        auto slot = reinterpret_cast<
          cuda::atomic<typename cuco::detail::pair_converter<value_type>::packed_type>*>(
          current_slot);
        cuco::detail::pair_converter<value_type> expected_pair{
          cuco::make_pair(existing_key, existing_value)};
        cuco::detail::pair_converter<value_type> new_pair{insert_pair};

        return slot->compare_exchange_strong(
          expected_pair.packed, new_pair.packed, cuda::std::memory_order_relaxed);
      }
      if constexpr (not cuco::detail::is_packable<value_type>()) {
        current_slot->second.compare_exchange_strong(
          existing_value, insert_pair.second, cuda::std::memory_order_relaxed);
        return current_slot->first.compare_exchange_strong(
          existing_key, insert_pair.first, cuda::std::memory_order_relaxed);
      }
    }

    current_slot = next_slot(current_slot);
  }
}

template <typename Key, typename Value, cuda::thread_scope Scope, typename Allocator>
template <typename CG, typename Hash, typename KeyEqual>
__device__ bool static_map<Key, Value, Scope, Allocator>::device_mutable_view::erase(
  CG const& g, key_type const& k, Hash hash, KeyEqual key_equal) noexcept
{
  auto current_slot = initial_slot(g, k, hash);
  value_type const insert_pair =
    make_pair<Key, Value>(this->erased_key_sentinel(), this->empty_value_sentinel());

  while (true) {
    static_assert(sizeof(Key) == sizeof(atomic_key_type));
    static_assert(sizeof(Value) == sizeof(atomic_mapped_type));
    // TODO: Replace reinterpret_cast with atomic ref when available.
    value_type slot_contents = *reinterpret_cast<value_type const*>(current_slot);
    auto existing_key        = slot_contents.first;
    auto existing_value      = slot_contents.second;

    auto const slot_is_empty = detail::bitwise_compare(existing_key, this->empty_key_sentinel());

    auto const exists = g.ballot(not slot_is_empty and key_equal(existing_key, k));

    // Key exists, return true if successfully deleted
    if (exists) {
      uint32_t src_lane = __ffs(exists) - 1;

      bool status;
      if (g.thread_rank() == src_lane) {
        if constexpr (cuco::detail::is_packable<value_type>()) {
          auto slot = reinterpret_cast<
            cuda::atomic<typename cuco::detail::pair_converter<value_type>::packed_type>*>(
            current_slot);
          cuco::detail::pair_converter<value_type> expected_pair{
            cuco::make_pair(existing_key, existing_value)};
          cuco::detail::pair_converter<value_type> new_pair{insert_pair};

          status = slot->compare_exchange_strong(
            expected_pair.packed, new_pair.packed, cuda::std::memory_order_relaxed);
        }
        if constexpr (not cuco::detail::is_packable<value_type>()) {
          current_slot->second.compare_exchange_strong(
            existing_value, insert_pair.second, cuda::std::memory_order_relaxed);
          status = current_slot->first.compare_exchange_strong(
            existing_key, insert_pair.first, cuda::std::memory_order_relaxed);
        }
      }

      uint32_t res_status = g.shfl(static_cast<uint32_t>(status), src_lane);
      return static_cast<bool>(res_status);
    }

    // empty slot found, but key not found, must not be in the map
    if (g.ballot(slot_is_empty)) { return false; }

    current_slot = next_slot(g, current_slot);
  }
}

template <typename Key, typename Value, cuda::thread_scope Scope, typename Allocator>
template <typename Hash, typename KeyEqual>
__device__ typename static_map<Key, Value, Scope, Allocator>::device_view::iterator
static_map<Key, Value, Scope, Allocator>::device_view::find(Key const& k,
                                                            Hash hash,
                                                            KeyEqual key_equal) noexcept
{
  auto current_slot = initial_slot(k, hash);

  while (true) {
    auto const existing_key = current_slot->first.load(cuda::std::memory_order_relaxed);
    // Key doesn't exist, return end()
    if (detail::bitwise_compare(existing_key, this->empty_key_sentinel())) { return this->end(); }

    // Key exists, return iterator to location
    if (key_equal(existing_key, k)) { return current_slot; }

    current_slot = next_slot(current_slot);
  }
}

template <typename Key, typename Value, cuda::thread_scope Scope, typename Allocator>
template <typename Hash, typename KeyEqual>
__device__ typename static_map<Key, Value, Scope, Allocator>::device_view::const_iterator
static_map<Key, Value, Scope, Allocator>::device_view::find(Key const& k,
                                                            Hash hash,
                                                            KeyEqual key_equal) const noexcept
{
  auto current_slot = initial_slot(k, hash);

  while (true) {
    auto const existing_key = current_slot->first.load(cuda::std::memory_order_relaxed);
    // Key doesn't exist, return end()
    if (detail::bitwise_compare(existing_key, this->empty_key_sentinel())) { return this->end(); }

    // Key exists, return iterator to location
    if (key_equal(existing_key, k)) { return current_slot; }

    current_slot = next_slot(current_slot);
  }
}

template <typename Key, typename Value, cuda::thread_scope Scope, typename Allocator>
template <typename CG, typename Hash, typename KeyEqual>
__device__ typename static_map<Key, Value, Scope, Allocator>::device_view::iterator
static_map<Key, Value, Scope, Allocator>::device_view::find(CG g,
                                                            Key const& k,
                                                            Hash hash,
                                                            KeyEqual key_equal) noexcept
{
  auto current_slot = initial_slot(g, k, hash);

  while (true) {
    auto const existing_key = current_slot->first.load(cuda::std::memory_order_relaxed);

    // The user provide `key_equal` can never be used to compare against `empty_key_sentinel` as
    // the sentinel is not a valid key value. Therefore, first check for the sentinel
    auto const slot_is_empty = detail::bitwise_compare(existing_key, this->empty_key_sentinel());

    // the key we were searching for was found by one of the threads,
    // so we return an iterator to the entry
    auto const exists = g.ballot(not slot_is_empty and key_equal(existing_key, k));
    if (exists) {
      uint32_t src_lane = __ffs(exists) - 1;
      // TODO: This shouldn't cast an iterator to an int to shuffle. Instead, get the index of the
      // current_slot and shuffle that instead.
      intptr_t res_slot = g.shfl(reinterpret_cast<intptr_t>(current_slot), src_lane);
      return reinterpret_cast<iterator>(res_slot);
    }

    // we found an empty slot, meaning that the key we're searching for isn't present
    if (g.ballot(slot_is_empty)) { return this->end(); }

    // otherwise, all slots in the current window are full with other keys, so we move onto the
    // next window
    current_slot = next_slot(g, current_slot);
  }
}

template <typename Key, typename Value, cuda::thread_scope Scope, typename Allocator>
template <typename CG, typename Hash, typename KeyEqual>
__device__ typename static_map<Key, Value, Scope, Allocator>::device_view::const_iterator
static_map<Key, Value, Scope, Allocator>::device_view::find(CG g,
                                                            Key const& k,
                                                            Hash hash,
                                                            KeyEqual key_equal) const noexcept
{
  auto current_slot = initial_slot(g, k, hash);

  while (true) {
    auto const existing_key = current_slot->first.load(cuda::std::memory_order_relaxed);

    // The user provide `key_equal` can never be used to compare against `empty_key_sentinel` as
    // the sentinel is not a valid key value. Therefore, first check for the sentinel
    auto const slot_is_empty = detail::bitwise_compare(existing_key, this->empty_key_sentinel());

    // the key we were searching for was found by one of the threads, so we return an iterator to
    // the entry
    auto const exists = g.ballot(not slot_is_empty and key_equal(existing_key, k));
    if (exists) {
      uint32_t src_lane = __ffs(exists) - 1;
      // TODO: This shouldn't cast an iterator to an int to shuffle. Instead, get the index of the
      // current_slot and shuffle that instead.
      intptr_t res_slot = g.shfl(reinterpret_cast<intptr_t>(current_slot), src_lane);
      return reinterpret_cast<const_iterator>(res_slot);
    }

    // we found an empty slot, meaning that the key we're searching
    // for isn't in this submap, so we should move onto the next one
    if (g.ballot(slot_is_empty)) { return this->end(); }

    // otherwise, all slots in the current window are full with other keys,
    // so we move onto the next window in the current submap

    current_slot = next_slot(g, current_slot);
  }
}

template <typename Key, typename Value, cuda::thread_scope Scope, typename Allocator>
template <typename ProbeKey, typename Hash, typename KeyEqual>
__device__ bool static_map<Key, Value, Scope, Allocator>::device_view::contains(
  ProbeKey const& k, Hash hash, KeyEqual key_equal) const noexcept
{
  auto current_slot = initial_slot(k, hash);

  while (true) {
    auto const existing_key = current_slot->first.load(cuda::std::memory_order_relaxed);

    if (detail::bitwise_compare(existing_key, this->empty_key_sentinel_)) { return false; }

    if (key_equal(existing_key, k)) { return true; }

    current_slot = next_slot(current_slot);
  }
}

template <typename Key, typename Value, cuda::thread_scope Scope, typename Allocator>
template <typename CG, typename ProbeKey, typename Hash, typename KeyEqual>
__device__ std::enable_if_t<std::is_invocable_v<KeyEqual, ProbeKey, Key>, bool>
static_map<Key, Value, Scope, Allocator>::device_view::contains(CG const& g,
                                                                ProbeKey const& k,
                                                                Hash hash,
                                                                KeyEqual key_equal) const noexcept
{
  auto current_slot = initial_slot(g, k, hash);

  while (true) {
    key_type const existing_key = current_slot->first.load(cuda::std::memory_order_relaxed);

    // The user provide `key_equal` can never be used to compare against `empty_key_sentinel` as
    // the sentinel is not a valid key value. Therefore, first check for the sentinel
    auto const slot_is_empty = detail::bitwise_compare(existing_key, this->empty_key_sentinel());

    // the key we were searching for was found by one of the threads, so we return an iterator to
    // the entry
    if (g.ballot(not slot_is_empty and key_equal(existing_key, k))) { return true; }

    // we found an empty slot, meaning that the key we're searching for isn't present
    if (g.ballot(slot_is_empty)) { return false; }

    // otherwise, all slots in the current window are full with other keys, so we move onto the
    // next window
    current_slot = next_slot(g, current_slot);
  }
}
}  // namespace cuco<|MERGE_RESOLUTION|>--- conflicted
+++ resolved
@@ -216,12 +216,7 @@
   auto slots_begin = reinterpret_cast<value_type*>(slots_);
 
   auto begin  = thrust::make_transform_iterator(slots_begin, detail::slot_to_tuple<Key, Value>{});
-<<<<<<< HEAD
-  auto end    = begin + capacity();
   auto filled = detail::slot_is_filled<Key>{empty_key_sentinel()};
-=======
-  auto filled = detail::slot_is_filled<Key>{get_empty_key_sentinel()};
->>>>>>> 3a49fc71
   auto zipped_out_begin = thrust::make_zip_iterator(thrust::make_tuple(keys_out, values_out));
 
   std::size_t temp_storage_bytes = 0;
