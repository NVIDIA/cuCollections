--- conflicted
+++ resolved
@@ -151,61 +151,9 @@
  * @brief Indicates whether the keys in the range `[first, first + n)` are contained in the data
  * structure if `pred` of the corresponding stencil returns true.
  *
-<<<<<<< HEAD
  * @note If `pred( *(stencil + i) )` is true, stores `true` or `false` to `(output_begin + i)`
  * indicating if the key `*(first + i)` is present in the set. If `pred( *(stencil + i) )` is false,
  * stores false to `(output_begin + i)`.
-=======
- * Writes a `bool` to `(output + i)` indicating if the key `*(first + i)` exists in the data
- * structure.
- *
- * @tparam BlockSize The size of the thread block
- * @tparam InputIt Device accessible input iterator
- * @tparam OutputIt Device accessible output iterator assignable from `bool`
- * @tparam Ref Type of non-owning device ref allowing access to storage
- *
- * @param first Beginning of the sequence of keys
- * @param n Number of keys
- * @param output_begin Beginning of the sequence of booleans for the presence of each key
- * @param ref Non-owning set device ref used to access the slot storage
- */
-template <int32_t BlockSize, typename InputIt, typename OutputIt, typename Ref>
-__global__ void contains(InputIt first, cuco::detail::index_type n, OutputIt output_begin, Ref ref)
-{
-  namespace cg = cooperative_groups;
-
-  auto const block      = cg::this_thread_block();
-  auto const thread_idx = block.thread_rank();
-
-  cuco::detail::index_type const loop_stride = gridDim.x * BlockSize;
-  cuco::detail::index_type idx               = BlockSize * blockIdx.x + threadIdx.x;
-  __shared__ bool output_buffer[BlockSize];
-
-  while (idx - thread_idx < n) {  // the whole thread block falls into the same iteration
-    if (idx < n) {
-      auto const key = *(first + idx);
-      /*
-       * The ld.relaxed.gpu instruction causes L1 to flush more frequently, causing increased sector
-       * stores from L2 to global memory. By writing results to shared memory and then synchronizing
-       * before writing back to global, we no longer rely on L1, preventing the increase in sector
-       * stores from L2 to global and improving performance.
-       */
-      output_buffer[thread_idx] = ref.contains(key);
-    }
-
-    block.sync();
-    if (idx < n) { *(output_begin + idx) = output_buffer[thread_idx]; }
-    idx += loop_stride;
-  }
-}
-
-/**
- * @brief Indicates whether the keys in the range `[first, first + n)` are contained in the data
- * structure.
- *
- * Writes a `bool` to `(output + i)` indicating if the key `*(first + i)` exists in the data
- * structure.
->>>>>>> 6c997d50
  *
  * @tparam CGSize Number of threads in each CG
  * @tparam BlockSize The size of the thread block
@@ -249,7 +197,6 @@
   __shared__ bool output_buffer[BlockSize / CGSize];
 
   while (idx - thread_idx < n) {  // the whole thread block falls into the same iteration
-<<<<<<< HEAD
     if constexpr (CGSize == 1) {
       if (idx < n) {
         auto const key = *(first + idx);
@@ -261,20 +208,6 @@
          */
         output_buffer[thread_idx] = pred(*(stencil + idx)) ? ref.contains(key) : false;
       }
-=======
-    if (idx < n) {
-      auto const key   = *(first + idx);
-      auto const found = ref.contains(tile, key);
-      /*
-       * The ld.relaxed.gpu instruction causes L1 to flush more frequently, causing increased sector
-       * stores from L2 to global memory. By writing results to shared memory and then synchronizing
-       * before writing back to global, we no longer rely on L1, preventing the increase in sector
-       * stores from L2 to global and improving performance.
-       */
-      if (tile.thread_rank() == 0) { output_buffer[tile_idx] = found; }
-    }
->>>>>>> 6c997d50
-
       block.sync();
       if (idx < n) { *(output_begin + idx) = output_buffer[thread_idx]; }
     } else {
