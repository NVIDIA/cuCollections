/*
 * Copyright (c) 2022-2023, NVIDIA CORPORATION.
 *
 * Licensed under the Apache License, Version 2.0 (the "License");
 * you may not use this file except in compliance with the License.
 * You may obtain a copy of the License at
 *
 *     http://www.apache.org/licenses/LICENSE-2.0
 *
 * Unless required by applicable law or agreed to in writing, software
 * distributed under the License is distributed on an "AS IS" BASIS,
 * WITHOUT WARRANTIES OR CONDITIONS OF ANY KIND, either express or implied.
 * See the License for the specific language governing permissions and
 * limitations under the License.
 */

#include <cuco/cuda_stream_ref.hpp>
#include <cuco/detail/error.hpp>
#include <cuco/detail/prime.hpp>
#include <cuco/detail/static_set/functors.cuh>
#include <cuco/detail/static_set/kernels.cuh>
#include <cuco/detail/storage/counter_storage.cuh>
#include <cuco/detail/tuning.cuh>
#include <cuco/detail/utils.hpp>
#include <cuco/operator.hpp>
#include <cuco/static_set_ref.cuh>

#include <thrust/functional.h>
#include <thrust/iterator/constant_iterator.h>
#include <thrust/iterator/counting_iterator.h>
#include <thrust/iterator/transform_iterator.h>

#include <cub/device/device_reduce.cuh>
#include <cub/device/device_select.cuh>

#include <cstddef>

namespace cuco {
namespace experimental {

template <class Key,
          class Extent,
          cuda::thread_scope Scope,
          class KeyEqual,
          class ProbingScheme,
          class Allocator,
          class Storage>
constexpr static_set<Key, Extent, Scope, KeyEqual, ProbingScheme, Allocator, Storage>::static_set(
  Extent capacity,
  empty_key<Key> empty_key_sentinel,
  KeyEqual pred,
  ProbingScheme const& probing_scheme,
  Allocator const& alloc,
  cuda_stream_ref stream)
  : empty_key_sentinel_{empty_key_sentinel},
    predicate_{pred},
    probing_scheme_{probing_scheme},
    allocator_{alloc},
    storage_{make_valid_extent<cg_size, window_size>(capacity), allocator_}
{
  storage_.initialize(empty_key_sentinel_, stream);
}

template <class Key,
          class Extent,
          cuda::thread_scope Scope,
          class KeyEqual,
          class ProbingScheme,
          class Allocator,
          class Storage>
template <typename InputIt>
static_set<Key, Extent, Scope, KeyEqual, ProbingScheme, Allocator, Storage>::size_type
static_set<Key, Extent, Scope, KeyEqual, ProbingScheme, Allocator, Storage>::insert(
  InputIt first, InputIt last, cuda_stream_ref stream)
{
  auto const num_keys = cuco::detail::distance(first, last);
  if (num_keys == 0) { return 0; }

  auto counter = detail::counter_storage<size_type, thread_scope, allocator_type>{allocator_};
  counter.reset(stream);

  auto const grid_size =
    (cg_size * num_keys + detail::CUCO_DEFAULT_STRIDE * detail::CUCO_DEFAULT_BLOCK_SIZE - 1) /
    (detail::CUCO_DEFAULT_STRIDE * detail::CUCO_DEFAULT_BLOCK_SIZE);

  auto const always_true = thrust::constant_iterator<bool>{true};
  detail::insert_if_n<cg_size, detail::CUCO_DEFAULT_BLOCK_SIZE>
    <<<grid_size, detail::CUCO_DEFAULT_BLOCK_SIZE, 0, stream>>>(
      first, num_keys, always_true, thrust::identity{}, counter.data(), ref(op::insert));

  return counter.load_to_host(stream);
}

template <class Key,
          class Extent,
          cuda::thread_scope Scope,
          class KeyEqual,
          class ProbingScheme,
          class Allocator,
          class Storage>
template <typename InputIt>
void static_set<Key, Extent, Scope, KeyEqual, ProbingScheme, Allocator, Storage>::insert_async(
<<<<<<< HEAD
  InputIt first, InputIt last, cudaStream_t stream) noexcept
=======
  InputIt first, InputIt last, cuda_stream_ref stream)
>>>>>>> 1b6dd07a
{
  auto const num_keys = cuco::detail::distance(first, last);
  if (num_keys == 0) { return; }

  auto const grid_size =
    (cg_size * num_keys + detail::CUCO_DEFAULT_STRIDE * detail::CUCO_DEFAULT_BLOCK_SIZE - 1) /
    (detail::CUCO_DEFAULT_STRIDE * detail::CUCO_DEFAULT_BLOCK_SIZE);

  auto const always_true = thrust::constant_iterator<bool>{true};
  detail::insert_if_n<cg_size, detail::CUCO_DEFAULT_BLOCK_SIZE>
    <<<grid_size, detail::CUCO_DEFAULT_BLOCK_SIZE, 0, stream>>>(
      first, num_keys, always_true, thrust::identity{}, ref(op::insert));
}

template <class Key,
          class Extent,
          cuda::thread_scope Scope,
          class KeyEqual,
          class ProbingScheme,
          class Allocator,
          class Storage>
template <typename InputIt, typename StencilIt, typename Predicate>
static_set<Key, Extent, Scope, KeyEqual, ProbingScheme, Allocator, Storage>::size_type
static_set<Key, Extent, Scope, KeyEqual, ProbingScheme, Allocator, Storage>::insert_if(
  InputIt first, InputIt last, StencilIt stencil, Predicate pred, cuda_stream_ref stream)
{
  auto const num_keys = cuco::detail::distance(first, last);
  if (num_keys == 0) { return 0; }

  auto counter = detail::counter_storage<size_type, thread_scope, allocator_type>{allocator_};
  counter.reset(stream);

  auto const grid_size =
    (cg_size * num_keys + detail::CUCO_DEFAULT_STRIDE * detail::CUCO_DEFAULT_BLOCK_SIZE - 1) /
    (detail::CUCO_DEFAULT_STRIDE * detail::CUCO_DEFAULT_BLOCK_SIZE);

  detail::insert_if_n<cg_size, detail::CUCO_DEFAULT_BLOCK_SIZE>
    <<<grid_size, detail::CUCO_DEFAULT_BLOCK_SIZE, 0, stream>>>(
      first, num_keys, stencil, pred, counter.data(), ref(op::insert));

  return counter.load_to_host(stream);
}

template <class Key,
          class Extent,
          cuda::thread_scope Scope,
          class KeyEqual,
          class ProbingScheme,
          class Allocator,
          class Storage>
template <typename InputIt, typename StencilIt, typename Predicate>
void static_set<Key, Extent, Scope, KeyEqual, ProbingScheme, Allocator, Storage>::insert_if_async(
<<<<<<< HEAD
  InputIt first, InputIt last, StencilIt stencil, Predicate pred, cudaStream_t stream) noexcept
=======
  InputIt first, InputIt last, StencilIt stencil, Predicate pred, cuda_stream_ref stream)
>>>>>>> 1b6dd07a
{
  auto const num_keys = cuco::detail::distance(first, last);
  if (num_keys == 0) { return; }

  auto const grid_size =
    (cg_size * num_keys + detail::CUCO_DEFAULT_STRIDE * detail::CUCO_DEFAULT_BLOCK_SIZE - 1) /
    (detail::CUCO_DEFAULT_STRIDE * detail::CUCO_DEFAULT_BLOCK_SIZE);

  detail::insert_if_n<cg_size, detail::CUCO_DEFAULT_BLOCK_SIZE>
    <<<grid_size, detail::CUCO_DEFAULT_BLOCK_SIZE, 0, stream>>>(
      first, num_keys, stencil, pred, ref(op::insert));
}

template <class Key,
          class Extent,
          cuda::thread_scope Scope,
          class KeyEqual,
          class ProbingScheme,
          class Allocator,
          class Storage>
template <typename InputIt, typename OutputIt>
void static_set<Key, Extent, Scope, KeyEqual, ProbingScheme, Allocator, Storage>::contains(
  InputIt first, InputIt last, OutputIt output_begin, cuda_stream_ref stream) const
{
  contains_async(first, last, output_begin, stream);
  stream.synchronize();
}

template <class Key,
          class Extent,
          cuda::thread_scope Scope,
          class KeyEqual,
          class ProbingScheme,
          class Allocator,
          class Storage>
template <typename InputIt, typename OutputIt>
void static_set<Key, Extent, Scope, KeyEqual, ProbingScheme, Allocator, Storage>::contains_async(
<<<<<<< HEAD
  InputIt first, InputIt last, OutputIt output_begin, cudaStream_t stream) const noexcept
{
  auto const num_keys = cuco::detail::distance(first, last);
  if (num_keys == 0) { return; }

  auto const grid_size =
    (cg_size * num_keys + detail::CUCO_DEFAULT_STRIDE * detail::CUCO_DEFAULT_BLOCK_SIZE - 1) /
    (detail::CUCO_DEFAULT_STRIDE * detail::CUCO_DEFAULT_BLOCK_SIZE);

  auto const always_true = thrust::constant_iterator<bool>{true};
  detail::contains_if_n<cg_size, detail::CUCO_DEFAULT_BLOCK_SIZE>
    <<<grid_size, detail::CUCO_DEFAULT_BLOCK_SIZE, 0, stream>>>(
      first, num_keys, always_true, thrust::identity{}, output_begin, ref(op::contains));
}

template <class Key,
          class Extent,
          cuda::thread_scope Scope,
          class KeyEqual,
          class ProbingScheme,
          class Allocator,
          class Storage>
template <typename InputIt, typename StencilIt, typename Predicate, typename OutputIt>
void static_set<Key, Extent, Scope, KeyEqual, ProbingScheme, Allocator, Storage>::contains_if(
  InputIt first,
  InputIt last,
  StencilIt stencil,
  Predicate pred,
  OutputIt output_begin,
  cudaStream_t stream) const
{
  contains_async(first, last, stencil, pred, output_begin, stream);
  CUCO_CUDA_TRY(cudaStreamSynchronize(stream));
}

template <class Key,
          class Extent,
          cuda::thread_scope Scope,
          class KeyEqual,
          class ProbingScheme,
          class Allocator,
          class Storage>
template <typename InputIt, typename StencilIt, typename Predicate, typename OutputIt>
void static_set<Key, Extent, Scope, KeyEqual, ProbingScheme, Allocator, Storage>::contains_if_async(
  InputIt first,
  InputIt last,
  StencilIt stencil,
  Predicate pred,
  OutputIt output_begin,
  cudaStream_t stream) const noexcept
=======
  InputIt first, InputIt last, OutputIt output_begin, cuda_stream_ref stream) const
>>>>>>> 1b6dd07a
{
  auto const num_keys = cuco::detail::distance(first, last);
  if (num_keys == 0) { return; }

  auto const grid_size =
    (cg_size * num_keys + detail::CUCO_DEFAULT_STRIDE * detail::CUCO_DEFAULT_BLOCK_SIZE - 1) /
    (detail::CUCO_DEFAULT_STRIDE * detail::CUCO_DEFAULT_BLOCK_SIZE);

  detail::contains_if_n<cg_size, detail::CUCO_DEFAULT_BLOCK_SIZE>
    <<<grid_size, detail::CUCO_DEFAULT_BLOCK_SIZE, 0, stream>>>(
      first, num_keys, stencil, pred, output_begin, ref(op::contains));
}

template <class Key,
          class Extent,
          cuda::thread_scope Scope,
          class KeyEqual,
          class ProbingScheme,
          class Allocator,
          class Storage>
template <typename OutputIt>
OutputIt static_set<Key, Extent, Scope, KeyEqual, ProbingScheme, Allocator, Storage>::retrieve_all(
  OutputIt output_begin, cuda_stream_ref stream) const
{
  auto begin  = thrust::make_transform_iterator(thrust::counting_iterator<size_type>(0),
                                               detail::get_slot<storage_ref_type>(storage_.ref()));
  auto filled = detail::slot_is_filled<key_type>(empty_key_sentinel_);

  std::size_t temp_storage_bytes = 0;
  using temp_allocator_type = typename std::allocator_traits<allocator_type>::rebind_alloc<char>;
  auto temp_allocator       = temp_allocator_type{allocator_};
  auto d_num_out            = reinterpret_cast<size_type*>(
    std::allocator_traits<temp_allocator_type>::allocate(temp_allocator, sizeof(size_type)));
  CUCO_CUDA_TRY(cub::DeviceSelect::If(
    nullptr, temp_storage_bytes, begin, output_begin, d_num_out, capacity(), filled, stream));

  // Allocate temporary storage
  auto d_temp_storage = temp_allocator.allocate(temp_storage_bytes);

  CUCO_CUDA_TRY(cub::DeviceSelect::If(d_temp_storage,
                                      temp_storage_bytes,
                                      begin,
                                      output_begin,
                                      d_num_out,
                                      capacity(),
                                      filled,
                                      stream));

  size_type h_num_out;
  CUCO_CUDA_TRY(
    cudaMemcpyAsync(&h_num_out, d_num_out, sizeof(size_type), cudaMemcpyDeviceToHost, stream));
  stream.synchronize();
  std::allocator_traits<temp_allocator_type>::deallocate(
    temp_allocator, reinterpret_cast<char*>(d_num_out), sizeof(size_type));
  temp_allocator.deallocate(d_temp_storage, temp_storage_bytes);

  return output_begin + h_num_out;
}

template <class Key,
          class Extent,
          cuda::thread_scope Scope,
          class KeyEqual,
          class ProbingScheme,
          class Allocator,
          class Storage>
static_set<Key, Extent, Scope, KeyEqual, ProbingScheme, Allocator, Storage>::size_type
static_set<Key, Extent, Scope, KeyEqual, ProbingScheme, Allocator, Storage>::size(
<<<<<<< HEAD
  cudaStream_t stream) const noexcept
=======
  cuda_stream_ref stream) const
>>>>>>> 1b6dd07a
{
  auto counter = detail::counter_storage<size_type, thread_scope, allocator_type>{allocator_};
  counter.reset(stream);

  auto const grid_size =
    (storage_.num_windows() + detail::CUCO_DEFAULT_STRIDE * detail::CUCO_DEFAULT_BLOCK_SIZE - 1) /
    (detail::CUCO_DEFAULT_STRIDE * detail::CUCO_DEFAULT_BLOCK_SIZE);

  // TODO: custom kernel to be replaced by cub::DeviceReduce::Sum when cub version is bumped to
  // v2.1.0
  detail::size<detail::CUCO_DEFAULT_BLOCK_SIZE>
    <<<grid_size, detail::CUCO_DEFAULT_BLOCK_SIZE, 0, stream>>>(
      storage_.ref(), this->empty_key_sentinel(), counter.data());

  return counter.load_to_host(stream);
}

template <class Key,
          class Extent,
          cuda::thread_scope Scope,
          class KeyEqual,
          class ProbingScheme,
          class Allocator,
          class Storage>
constexpr auto
static_set<Key, Extent, Scope, KeyEqual, ProbingScheme, Allocator, Storage>::capacity()
  const noexcept
{
  return storage_.capacity();
}

template <class Key,
          class Extent,
          cuda::thread_scope Scope,
          class KeyEqual,
          class ProbingScheme,
          class Allocator,
          class Storage>
constexpr static_set<Key, Extent, Scope, KeyEqual, ProbingScheme, Allocator, Storage>::key_type
static_set<Key, Extent, Scope, KeyEqual, ProbingScheme, Allocator, Storage>::empty_key_sentinel()
  const noexcept
{
  return empty_key_sentinel_;
}

template <class Key,
          class Extent,
          cuda::thread_scope Scope,
          class KeyEqual,
          class ProbingScheme,
          class Allocator,
          class Storage>
template <typename... Operators>
auto static_set<Key, Extent, Scope, KeyEqual, ProbingScheme, Allocator, Storage>::ref(
  Operators...) const noexcept
{
  static_assert(sizeof...(Operators), "No operators specified");
  return ref_type<Operators...>{
    cuco::empty_key<key_type>(empty_key_sentinel_), predicate_, probing_scheme_, storage_.ref()};
}
}  // namespace experimental
}  // namespace cuco<|MERGE_RESOLUTION|>--- conflicted
+++ resolved
@@ -100,11 +100,7 @@
           class Storage>
 template <typename InputIt>
 void static_set<Key, Extent, Scope, KeyEqual, ProbingScheme, Allocator, Storage>::insert_async(
-<<<<<<< HEAD
-  InputIt first, InputIt last, cudaStream_t stream) noexcept
-=======
-  InputIt first, InputIt last, cuda_stream_ref stream)
->>>>>>> 1b6dd07a
+  InputIt first, InputIt last, cuda_stream_ref stream) noexcept
 {
   auto const num_keys = cuco::detail::distance(first, last);
   if (num_keys == 0) { return; }
@@ -157,11 +153,7 @@
           class Storage>
 template <typename InputIt, typename StencilIt, typename Predicate>
 void static_set<Key, Extent, Scope, KeyEqual, ProbingScheme, Allocator, Storage>::insert_if_async(
-<<<<<<< HEAD
-  InputIt first, InputIt last, StencilIt stencil, Predicate pred, cudaStream_t stream) noexcept
-=======
-  InputIt first, InputIt last, StencilIt stencil, Predicate pred, cuda_stream_ref stream)
->>>>>>> 1b6dd07a
+  InputIt first, InputIt last, StencilIt stencil, Predicate pred, cuda_stream_ref stream) noexcept
 {
   auto const num_keys = cuco::detail::distance(first, last);
   if (num_keys == 0) { return; }
@@ -199,8 +191,7 @@
           class Storage>
 template <typename InputIt, typename OutputIt>
 void static_set<Key, Extent, Scope, KeyEqual, ProbingScheme, Allocator, Storage>::contains_async(
-<<<<<<< HEAD
-  InputIt first, InputIt last, OutputIt output_begin, cudaStream_t stream) const noexcept
+  InputIt first, InputIt last, OutputIt output_begin, cuda_stream_ref stream) const noexcept
 {
   auto const num_keys = cuco::detail::distance(first, last);
   if (num_keys == 0) { return; }
@@ -229,10 +220,10 @@
   StencilIt stencil,
   Predicate pred,
   OutputIt output_begin,
-  cudaStream_t stream) const
+  cuda_stream_ref stream) const
 {
   contains_async(first, last, stencil, pred, output_begin, stream);
-  CUCO_CUDA_TRY(cudaStreamSynchronize(stream));
+  stream.synchronize();
 }
 
 template <class Key,
@@ -249,10 +240,7 @@
   StencilIt stencil,
   Predicate pred,
   OutputIt output_begin,
-  cudaStream_t stream) const noexcept
-=======
-  InputIt first, InputIt last, OutputIt output_begin, cuda_stream_ref stream) const
->>>>>>> 1b6dd07a
+  cuda_stream_ref stream) const noexcept
 {
   auto const num_keys = cuco::detail::distance(first, last);
   if (num_keys == 0) { return; }
@@ -321,11 +309,7 @@
           class Storage>
 static_set<Key, Extent, Scope, KeyEqual, ProbingScheme, Allocator, Storage>::size_type
 static_set<Key, Extent, Scope, KeyEqual, ProbingScheme, Allocator, Storage>::size(
-<<<<<<< HEAD
-  cudaStream_t stream) const noexcept
-=======
-  cuda_stream_ref stream) const
->>>>>>> 1b6dd07a
+  cuda_stream_ref stream) const noexcept
 {
   auto counter = detail::counter_storage<size_type, thread_scope, allocator_type>{allocator_};
   counter.reset(stream);
