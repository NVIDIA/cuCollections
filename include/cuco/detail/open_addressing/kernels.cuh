--- conflicted
+++ resolved
@@ -255,59 +255,6 @@
 }
 
 /**
-<<<<<<< HEAD
- * @brief Inserts all elements in the range `[first, first + n)` and returns the number of
- * successful insertions if `pred` of the corresponding stencil returns true.
- *
- * @note If multiple elements in `[first, first + n)` compare equal, it is unspecified which element
- * is inserted.
- * @note The key `*(first + i)` is inserted if `pred( *(stencil + i) )` returns true.
- *
- * @tparam CGSize Number of threads in each CG
- * @tparam BlockSize Number of threads in each block
- * @tparam InputIt Device accessible input iterator whose `value_type` is
- * convertible to the `value_type` of the data structure
- * @tparam StencilIt Device accessible random access iterator whose value_type is
- * convertible to Predicate's argument type
- * @tparam Predicate Unary predicate callable whose return type must be convertible to `bool`
- * and argument type is convertible from `std::iterator_traits<StencilIt>::value_type`
- * @tparam AtomicT Atomic counter type
- * @tparam Ref Type of non-owning device container ref allowing access to storage
- *
- * @param first Beginning of the sequence of input elements
- * @param n Number of input elements
- * @param stencil Beginning of the stencil sequence
- * @param pred Predicate to test on every element in the range `[stencil, stencil + n)`
- * @param num_successes Number of successful inserted elements
- * @param ref Non-owning container device ref used to access the slot storage
- */
-template <int32_t CGSize, int32_t BlockSize, typename InputIt, typename AtomicT, typename Ref>
-CUCO_KERNEL void count(InputIt first, cuco::detail::index_type n, AtomicT* count, Ref ref)
-{
-  using BlockReduce = cub::BlockReduce<typename Ref::size_type, BlockSize>;
-  __shared__ typename BlockReduce::TempStorage temp_storage;
-  typename Ref::size_type thread_count = 0;
-
-  auto const loop_stride = cuco::detail::grid_stride() / CGSize;
-  auto idx               = cuco::detail::global_thread_id() / CGSize;
-
-  while (idx < n) {
-    auto const key = *(first + idx);
-    if constexpr (CGSize == 1) {
-      thread_count += ref.count(key);
-    } else {
-      auto const tile =
-        cooperative_groups::tiled_partition<CGSize>(cooperative_groups::this_thread_block());
-      thread_count += ref.count(tile, key);
-    }
-    idx += loop_stride;
-  }
-
-  // compute number of successfully inserted elements for each block
-  // and atomically add to the grand total
-  auto const block_count = BlockReduce(temp_storage).Sum(thread_count);
-  if (threadIdx.x == 0) { count->fetch_add(block_count, cuda::std::memory_order_relaxed); }
-=======
  * @brief Finds the equivalent container elements of all keys in the range `[first, first + n)`.
  *
  * @note If the key `*(first + i)` has a match in the container, copies the match to `(output_begin
@@ -380,7 +327,60 @@
     }
     idx += loop_stride;
   }
->>>>>>> 3fa77ad0
+}
+
+/**
+ * @brief Inserts all elements in the range `[first, first + n)` and returns the number of
+ * successful insertions if `pred` of the corresponding stencil returns true.
+ *
+ * @note If multiple elements in `[first, first + n)` compare equal, it is unspecified which element
+ * is inserted.
+ * @note The key `*(first + i)` is inserted if `pred( *(stencil + i) )` returns true.
+ *
+ * @tparam CGSize Number of threads in each CG
+ * @tparam BlockSize Number of threads in each block
+ * @tparam InputIt Device accessible input iterator whose `value_type` is
+ * convertible to the `value_type` of the data structure
+ * @tparam StencilIt Device accessible random access iterator whose value_type is
+ * convertible to Predicate's argument type
+ * @tparam Predicate Unary predicate callable whose return type must be convertible to `bool`
+ * and argument type is convertible from `std::iterator_traits<StencilIt>::value_type`
+ * @tparam AtomicT Atomic counter type
+ * @tparam Ref Type of non-owning device container ref allowing access to storage
+ *
+ * @param first Beginning of the sequence of input elements
+ * @param n Number of input elements
+ * @param stencil Beginning of the stencil sequence
+ * @param pred Predicate to test on every element in the range `[stencil, stencil + n)`
+ * @param num_successes Number of successful inserted elements
+ * @param ref Non-owning container device ref used to access the slot storage
+ */
+template <int32_t CGSize, int32_t BlockSize, typename InputIt, typename AtomicT, typename Ref>
+CUCO_KERNEL void count(InputIt first, cuco::detail::index_type n, AtomicT* count, Ref ref)
+{
+  using BlockReduce = cub::BlockReduce<typename Ref::size_type, BlockSize>;
+  __shared__ typename BlockReduce::TempStorage temp_storage;
+  typename Ref::size_type thread_count = 0;
+
+  auto const loop_stride = cuco::detail::grid_stride() / CGSize;
+  auto idx               = cuco::detail::global_thread_id() / CGSize;
+
+  while (idx < n) {
+    auto const key = *(first + idx);
+    if constexpr (CGSize == 1) {
+      thread_count += ref.count(key);
+    } else {
+      auto const tile =
+        cooperative_groups::tiled_partition<CGSize>(cooperative_groups::this_thread_block());
+      thread_count += ref.count(tile, key);
+    }
+    idx += loop_stride;
+  }
+
+  // compute number of successfully inserted elements for each block
+  // and atomically add to the grand total
+  auto const block_count = BlockReduce(temp_storage).Sum(thread_count);
+  if (threadIdx.x == 0) { count->fetch_add(block_count, cuda::std::memory_order_relaxed); }
 }
 
 /**
