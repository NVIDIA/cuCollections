/*
 * Copyright (c) 2023, NVIDIA CORPORATION.
 *
 * Licensed under the Apache License, Version 2.0 (the "License");
 * you may not use this file except in compliance with the License.
 * You may obtain a copy of the License at
 *
 *     http://www.apache.org/licenses/LICENSE-2.0
 *
 * Unless required by applicable law or agreed to in writing, software
 * distributed under the License is distributed on an "AS IS" BASIS,
 * WITHOUT WARRANTIES OR CONDITIONS OF ANY KIND, either express or implied.
 * See the License for the specific language governing permissions and
 * limitations under the License.
 */

#pragma once

#include <cuco/detail/equal_wrapper.cuh>
#include <cuco/detail/probing_scheme_base.cuh>
#include <cuco/extent.cuh>
#include <cuco/pair.cuh>
#include <cuco/probing_scheme.cuh>

#include <thrust/distance.h>
#include <thrust/pair.h>

#include <cuda/atomic>

#include <cooperative_groups.h>

#include <cstdint>
#include <type_traits>

namespace cuco {
namespace experimental {
namespace detail {

/// Three-way insert result enum
enum class insert_result : int32_t { CONTINUE = 0, SUCCESS = 1, DUPLICATE = 2 };

/**
 * @brief Helper struct to store intermediate window probing results.
 */
struct window_probing_results {
  detail::equal_result state_;  ///< Equal result
  int32_t intra_window_index_;  ///< Intra-window index

  /**
   * @brief Constructs window_probing_results.
   *
   * @param state The three way equality result
   * @param index Intra-window index
   */
  __device__ explicit constexpr window_probing_results(detail::equal_result state,
                                                       int32_t index) noexcept
    : state_{state}, intra_window_index_{index}
  {
  }
};

/**
 * @brief Common device non-owning "ref" implementation class.
 *
 * @note This class should NOT be used directly.
 *
 * @throw If the size of the given key type is larger than 8 bytes
 * @throw If the given key type doesn't have unique object representations, i.e.,
 * `cuco::bitwise_comparable_v<Key> == false`
 * @throw If the probing scheme type is not inherited from `cuco::detail::probing_scheme_base`
 *
 * @tparam Key Type used for keys. Requires `cuco::is_bitwise_comparable_v<Key>` returning true
 * @tparam Scope The scope in which operations will be performed by individual threads.
 * @tparam KeyEqual Binary callable type used to compare two keys for equality
 * @tparam ProbingScheme Probing scheme (see `include/cuco/probing_scheme.cuh` for options)
 * @tparam StorageRef Storage ref type
 */
template <typename Key,
          cuda::thread_scope Scope,
          typename KeyEqual,
          typename ProbingScheme,
          typename StorageRef>
class open_addressing_ref_impl {
  static_assert(sizeof(Key) <= 8, "Container does not support key types larger than 8 bytes.");

  static_assert(
    cuco::is_bitwise_comparable_v<Key>,
    "Key type must have unique object representations or have been explicitly declared as safe for "
    "bitwise comparison via specialization of cuco::is_bitwise_comparable_v<Key>.");

  static_assert(
    std::is_base_of_v<cuco::experimental::detail::probing_scheme_base<ProbingScheme::cg_size>,
                      ProbingScheme>,
    "ProbingScheme must inherit from cuco::detail::probing_scheme_base");

  // TODO: how to re-enable this check?
  // static_assert(is_window_extent_v<typename StorageRef::extent_type>,
  // "Extent is not a valid cuco::window_extent");

 public:
  using key_type            = Key;                                     ///< Key type
  using probing_scheme_type = ProbingScheme;                           ///< Type of probing scheme
  using storage_ref_type    = StorageRef;                              ///< Type of storage ref
  using window_type         = typename storage_ref_type::window_type;  ///< Window type
  using value_type          = typename storage_ref_type::value_type;   ///< Storage element type
  using extent_type         = typename storage_ref_type::extent_type;  ///< Extent type
  using size_type           = typename storage_ref_type::size_type;    ///< Probing scheme size type
  using key_equal           = KeyEqual;  ///< Type of key equality binary callable
  using iterator            = typename storage_ref_type::iterator;   ///< Slot iterator type
  using const_iterator = typename storage_ref_type::const_iterator;  ///< Const slot iterator type

  static constexpr auto cg_size = probing_scheme_type::cg_size;  ///< Cooperative group size
  static constexpr auto window_size =
    storage_ref_type::window_size;  ///< Number of elements handled per window
  static constexpr auto has_payload =
    not std::is_same_v<key_type, value_type>;  ///< Determines if the container is a key/value or
                                               ///< key-only store

  /**
   * @brief Constructs open_addressing_ref_impl.
   *
   * @param empty_slot_sentinel Sentinel indicating an empty slot
   * @param predicate Key equality binary callable
   * @param probing_scheme Probing scheme
   * @param storage_ref Non-owning ref of slot storage
   */
  __host__ __device__ explicit constexpr open_addressing_ref_impl(
    value_type empty_slot_sentinel,
    key_equal const& predicate,
    probing_scheme_type const& probing_scheme,
    storage_ref_type storage_ref) noexcept
    : empty_slot_sentinel_{empty_slot_sentinel},
      predicate_{this->extract_key(empty_slot_sentinel), predicate},
      probing_scheme_{probing_scheme},
      storage_ref_{storage_ref}
  {
  }

  /**
<<<<<<< HEAD
   * @brief Constructs open_addressing_ref_impl.
   *
   * @param empty_slot_sentinel Sentinel indicating an empty slot
   * @param probing_scheme Probing scheme
   * @param storage_ref Non-owning ref of slot storage
   */
  __host__ __device__ explicit constexpr open_addressing_ref_impl(
    value_type empty_slot_sentinel,
    key_type erased_key_sentinel,
    probing_scheme_type const& probing_scheme,
    storage_ref_type storage_ref) noexcept
    : empty_slot_sentinel_{empty_slot_sentinel},
      erased_key_sentinel_{erased_key_sentinel},
      probing_scheme_{probing_scheme},
      storage_ref_{storage_ref}
  {
=======
   * @brief Gets the sentinel value used to represent an empty key slot.
   *
   * @return The sentinel value used to represent an empty key slot
   */
  [[nodiscard]] __host__ __device__ constexpr key_type const& empty_key_sentinel() const noexcept
  {
    return this->predicate_.empty_sentinel_;
  }

  /**
   * @brief Gets the sentinel value used to represent an empty payload slot.
   *
   * @return The sentinel value used to represent an empty payload slot
   */
  template <bool Dummy = true, typename Enable = std::enable_if_t<has_payload and Dummy>>
  [[nodiscard]] __host__ __device__ constexpr auto const& empty_value_sentinel() const noexcept
  {
    return this->extract_payload(this->empty_slot_sentinel());
  }

  /**
   * @brief Gets the sentinel used to represent an empty slot.
   *
   * @return The sentinel value used to represent an empty slot
   */
  [[nodiscard]] __host__ __device__ constexpr value_type const& empty_slot_sentinel() const noexcept
  {
    return empty_slot_sentinel_;
  }

  /**
   * @brief Returns the function that compares keys for equality.
   *
   * @return The key equality predicate
   */
  [[nodiscard]] __device__ constexpr detail::equal_wrapper<key_type, key_equal> const& predicate()
    const noexcept
  {
    return this->predicate_;
  }

  /**
   * @brief Gets the probing scheme.
   *
   * @return The probing scheme used for the container
   */
  [[nodiscard]] __device__ constexpr probing_scheme_type const& probing_scheme() const noexcept
  {
    return probing_scheme_;
  }

  /**
   * @brief Gets the non-owning storage ref.
   *
   * @return The non-owning storage ref of the container
   */
  [[nodiscard]] __device__ constexpr storage_ref_type const& storage_ref() const noexcept
  {
    return storage_ref_;
>>>>>>> c408fd41
  }

  /**
   * @brief Gets the maximum number of elements the container can hold.
   *
   * @return The maximum number of elements the container can hold
   */
  [[nodiscard]] __host__ __device__ constexpr auto capacity() const noexcept
  {
    return storage_ref_.capacity();
  }

  /**
   * @brief Returns a const_iterator to one past the last slot.
   *
   * @return A const_iterator to one past the last slot
   */
  [[nodiscard]] __host__ __device__ constexpr const_iterator end() const noexcept
  {
    return storage_ref_.end();
  }

  /**
   * @brief Returns an iterator to one past the last slot.
   *
   * @return An iterator to one past the last slot
   */
  [[nodiscard]] __host__ __device__ constexpr iterator end() noexcept { return storage_ref_.end(); }

  /**
   * @brief Inserts an element.
   *
   * @tparam Value Input type which is implicitly convertible to 'value_type'
   *
   * @param value The element to insert
   *
   * @return True if the given element is successfully inserted
   */
  template <typename Value>
  __device__ bool insert(Value const& value) noexcept
  {
    static_assert(cg_size == 1, "Non-CG operation is incompatible with the current probing scheme");

    auto const key    = this->extract_key(value);
    auto probing_iter = probing_scheme_(key, storage_ref_.window_extent());

    while (true) {
      auto const window_slots = storage_ref_[*probing_iter];

      for (auto& slot_content : window_slots) {
        auto const eq_res = this->predicate_(this->extract_key(slot_content), key);

        // If the key is already in the container, return false
        if (eq_res == detail::equal_result::EQUAL) { return false; }
        if (eq_res == detail::equal_result::EMPTY) {
          auto const intra_window_index = thrust::distance(window_slots.begin(), &slot_content);
          switch (attempt_insert((storage_ref_.data() + *probing_iter)->data() + intra_window_index,
                                 value)) {
            case insert_result::CONTINUE: continue;
            case insert_result::SUCCESS: return true;
            case insert_result::DUPLICATE: return false;
          }
        }
      }
      ++probing_iter;
    }
  }

  /**
   * @brief Inserts an element.
   *
   * @tparam Value Input type which is implicitly convertible to 'value_type'
   *
   * @param group The Cooperative Group used to perform group insert
   * @param value The element to insert
   *
   * @return True if the given element is successfully inserted
   */
  template <typename Value>
  __device__ bool insert(cooperative_groups::thread_block_tile<cg_size> const& group,
                         Value const& value) noexcept
  {
    auto const key    = this->extract_key(value);
    auto probing_iter = probing_scheme_(group, key, storage_ref_.window_extent());

    while (true) {
      auto const window_slots = storage_ref_[*probing_iter];

      auto const [state, intra_window_index] = [&]() {
        for (auto i = 0; i < window_size; ++i) {
          switch (this->predicate_(this->extract_key(window_slots[i]), key)) {
            case detail::equal_result::EMPTY:
              return window_probing_results{detail::equal_result::EMPTY, i};
            case detail::equal_result::EQUAL:
              return window_probing_results{detail::equal_result::EQUAL, i};
            default: continue;
          }
        }
        // returns dummy index `-1` for UNEQUAL
        return window_probing_results{detail::equal_result::UNEQUAL, -1};
      }();

      // If the key is already in the container, return false
      if (group.any(state == detail::equal_result::EQUAL)) { return false; }

      auto const group_contains_empty = group.ballot(state == detail::equal_result::EMPTY);

      if (group_contains_empty) {
        auto const src_lane = __ffs(group_contains_empty) - 1;
        auto const status =
          (group.thread_rank() == src_lane)
            ? attempt_insert((storage_ref_.data() + *probing_iter)->data() + intra_window_index,
                             value)
            : insert_result::CONTINUE;

        switch (group.shfl(status, src_lane)) {
          case insert_result::SUCCESS: return true;
          case insert_result::DUPLICATE: return false;
          default: continue;
        }
      } else {
        ++probing_iter;
      }
    }
  }

  /**
   * @brief Inserts the given element into the container.
   *
   * @note This API returns a pair consisting of an iterator to the inserted element (or to the
   * element that prevented the insertion) and a `bool` denoting whether the insertion took place or
   * not.
   *
   * @tparam Value Input type which is implicitly convertible to 'value_type'
   *
   * @param value The element to insert
   *
   * @return a pair consisting of an iterator to the element and a bool indicating whether the
   * insertion is successful or not.
   */
  template <typename Value>
  __device__ thrust::pair<iterator, bool> insert_and_find(Value const& value) noexcept
  {
    static_assert(cg_size == 1, "Non-CG operation is incompatible with the current probing scheme");

    auto const key    = this->extract_key(value);
    auto probing_iter = probing_scheme_(key, storage_ref_.window_extent());

    while (true) {
      auto const window_slots = storage_ref_[*probing_iter];

      for (auto i = 0; i < window_size; ++i) {
        auto const eq_res = this->predicate_(this->extract_key(window_slots[i]), key);
        auto* window_ptr  = (storage_ref_.data() + *probing_iter)->data();

        // If the key is already in the container, return false
        if (eq_res == detail::equal_result::EQUAL) { return {iterator{&window_ptr[i]}, false}; }
        if (eq_res == detail::equal_result::EMPTY) {
          switch ([&]() {
            if constexpr (sizeof(value_type) <= 8) {
              return packed_cas(window_ptr + i, value);
            } else {
              return cas_dependent_write(window_ptr + i, value);
            }
          }()) {
            case insert_result::SUCCESS: {
              return {iterator{&window_ptr[i]}, true};
            }
            case insert_result::DUPLICATE: {
              return {iterator{&window_ptr[i]}, false};
            }
            default: continue;
          }
        }
      }
      ++probing_iter;
    };
  }

  /**
   * @brief Inserts the given element into the container.
   *
   * @note This API returns a pair consisting of an iterator to the inserted element (or to the
   * element that prevented the insertion) and a `bool` denoting whether the insertion took place or
   * not.
   *
   * @tparam Value Input type which is implicitly convertible to 'value_type'
   *
   * @param group The Cooperative Group used to perform group insert_and_find
   * @param value The element to insert
   *
   * @return a pair consisting of an iterator to the element and a bool indicating whether the
   * insertion is successful or not.
   */
  template <typename Value>
  __device__ thrust::pair<iterator, bool> insert_and_find(
    cooperative_groups::thread_block_tile<cg_size> const& group, Value const& value) noexcept
  {
    auto const key    = this->extract_key(value);
    auto probing_iter = probing_scheme_(group, key, storage_ref_.window_extent());

    while (true) {
      auto const window_slots = storage_ref_[*probing_iter];

      auto const [state, intra_window_index] = [&]() {
        for (auto i = 0; i < window_size; ++i) {
          switch (this->predicate_(this->extract_key(window_slots[i]), key)) {
            case detail::equal_result::EMPTY:
              return window_probing_results{detail::equal_result::EMPTY, i};
            case detail::equal_result::EQUAL:
              return window_probing_results{detail::equal_result::EQUAL, i};
            default: continue;
          }
        }
        // returns dummy index `-1` for UNEQUAL
        return window_probing_results{detail::equal_result::UNEQUAL, -1};
      }();

      auto* slot_ptr = (storage_ref_.data() + *probing_iter)->data() + intra_window_index;

      // If the key is already in the container, return false
      auto const group_finds_equal = group.ballot(state == detail::equal_result::EQUAL);
      if (group_finds_equal) {
        auto const src_lane = __ffs(group_finds_equal) - 1;
        auto const res      = group.shfl(reinterpret_cast<intptr_t>(slot_ptr), src_lane);
        return {iterator{reinterpret_cast<value_type*>(res)}, false};
      }

      auto const group_contains_empty = group.ballot(state == detail::equal_result::EMPTY);
      if (group_contains_empty) {
        auto const src_lane = __ffs(group_contains_empty) - 1;
        auto const res      = group.shfl(reinterpret_cast<intptr_t>(slot_ptr), src_lane);
        auto const status   = [&]() {
          if (group.thread_rank() != src_lane) { return insert_result::CONTINUE; }
          if constexpr (sizeof(value_type) <= 8) {
            return packed_cas(slot_ptr, value);
          } else {
            return cas_dependent_write(slot_ptr, value);
          }
        }();

        switch (group.shfl(status, src_lane)) {
          case insert_result::SUCCESS: {
            return {iterator{reinterpret_cast<value_type*>(res)}, true};
          }
          case insert_result::DUPLICATE: {
            return {iterator{reinterpret_cast<value_type*>(res)}, false};
          }
          default: continue;
        }
      } else {
        ++probing_iter;
      }
    }
  }

  template <typename Value, typename Predicate>
  __device__ bool erase(Value const& value, Predicate const& predicate) noexcept
  {
    static_assert(cg_size == 1, "Non-CG operation is incompatible with the current probing scheme");

    auto const key = [&]() {
      if constexpr (this->has_payload) {
        return value.first;
      } else {
        return value;
      }
    }();
    auto probing_iter = probing_scheme_(key, storage_ref_.window_extent());

    while (true) {
      auto const window_slots = storage_ref_[*probing_iter];

      for (auto& slot_content : window_slots) {
        auto const eq_res = predicate(slot_content, key);

        // Key doesn't exist, return false
        if (eq_res == detail::equal_result::EMPTY) { return false; }
        // Key exists, return true if successfully deleted
        if (eq_res == detail::equal_result::EQUAL) {
          auto const intra_window_index = thrust::distance(window_slots.begin(), &slot_content);
          auto const erased_slot        = [&]() {
            if constexpr (this->has_payload) {
              return cuco::pair{erased_key_sentinel_, empty_slot_sentinel_.second};
            } else {
              return erased_key_sentinel_;
            }
          }();
          switch (attempt_insert<this->has_payload>(
            (storage_ref_.data() + *probing_iter)->data() + intra_window_index,
            erased_slot,
            predicate)) {
            case insert_result::CONTINUE: continue;
            case insert_result::SUCCESS: return true;
          }
        }
      }
      ++probing_iter;
    }
  }

  /**
   * @brief Indicates whether the probe key `key` was inserted into the container.
   *
   * @note If the probe key `key` was inserted into the container, returns true. Otherwise, returns
   * false.
   *
   * @tparam ProbeKey Probe key type
   *
   * @param key The key to search for
   *
   * @return A boolean indicating whether the probe key is present
   */
  template <typename ProbeKey>
  [[nodiscard]] __device__ bool contains(ProbeKey const& key) const noexcept
  {
    static_assert(cg_size == 1, "Non-CG operation is incompatible with the current probing scheme");
    auto probing_iter = probing_scheme_(key, storage_ref_.window_extent());

    while (true) {
      // TODO atomic_ref::load if insert operator is present
      auto const window_slots = storage_ref_[*probing_iter];

      for (auto& slot_content : window_slots) {
        switch (this->predicate_(this->extract_key(slot_content), key)) {
          case detail::equal_result::UNEQUAL: continue;
          case detail::equal_result::EMPTY: return false;
          case detail::equal_result::EQUAL: return true;
        }
      }
      ++probing_iter;
    }
  }

  /**
   * @brief Indicates whether the probe key `key` was inserted into the container.
   *
   * @note If the probe key `key` was inserted into the container, returns true. Otherwise, returns
   * false.
   *
   * @tparam ProbeKey Probe key type
   *
   * @param group The Cooperative Group used to perform group contains
   * @param key The key to search for
   *
   * @return A boolean indicating whether the probe key is present
   */
  template <typename ProbeKey>
  [[nodiscard]] __device__ bool contains(
    cooperative_groups::thread_block_tile<cg_size> const& group, ProbeKey const& key) const noexcept
  {
    auto probing_iter = probing_scheme_(group, key, storage_ref_.window_extent());

    while (true) {
      auto const window_slots = storage_ref_[*probing_iter];

      auto const state = [&]() {
        for (auto& slot : window_slots) {
          switch (this->predicate_(this->extract_key(slot), key)) {
            case detail::equal_result::EMPTY: return detail::equal_result::EMPTY;
            case detail::equal_result::EQUAL: return detail::equal_result::EQUAL;
            default: continue;
          }
        }
        return detail::equal_result::UNEQUAL;
      }();

      if (group.any(state == detail::equal_result::EQUAL)) { return true; }
      if (group.any(state == detail::equal_result::EMPTY)) { return false; }

      ++probing_iter;
    }
  }

  /**
   * @brief Finds an element in the container with key equivalent to the probe key.
   *
   * @note Returns a un-incrementable input iterator to the element whose key is equivalent to
   * `key`. If no such element exists, returns `end()`.
   *
   * @tparam ProbeKey Probe key type
   *
   * @param key The key to search for
   *
   * @return An iterator to the position at which the equivalent key is stored
   */
  template <typename ProbeKey>
  [[nodiscard]] __device__ const_iterator find(ProbeKey const& key) const noexcept
  {
    static_assert(cg_size == 1, "Non-CG operation is incompatible with the current probing scheme");
    auto probing_iter = probing_scheme_(key, storage_ref_.window_extent());

    while (true) {
      // TODO atomic_ref::load if insert operator is present
      auto const window_slots = storage_ref_[*probing_iter];

      for (auto i = 0; i < window_size; ++i) {
        switch (this->predicate_(this->extract_key(window_slots[i]), key)) {
          case detail::equal_result::EMPTY: {
            return this->end();
          }
          case detail::equal_result::EQUAL: {
            return const_iterator{&(*(storage_ref_.data() + *probing_iter))[i]};
          }
          default: continue;
        }
      }
      ++probing_iter;
    }
  }

  /**
   * @brief Finds an element in the container with key equivalent to the probe key.
   *
   * @note Returns a un-incrementable input iterator to the element whose key is equivalent to
   * `key`. If no such element exists, returns `end()`.
   *
   * @tparam ProbeKey Probe key type
   *
   * @param group The Cooperative Group used to perform this operation
   * @param key The key to search for
   *
   * @return An iterator to the position at which the equivalent key is stored
   */
  template <typename ProbeKey>
  [[nodiscard]] __device__ const_iterator find(
    cooperative_groups::thread_block_tile<cg_size> const& group, ProbeKey const& key) const noexcept
  {
    auto probing_iter = probing_scheme_(group, key, storage_ref_.window_extent());

    while (true) {
      auto const window_slots = storage_ref_[*probing_iter];

      auto const [state, intra_window_index] = [&]() {
        for (auto i = 0; i < window_size; ++i) {
          switch (this->predicate_(this->extract_key(window_slots[i]), key)) {
            case detail::equal_result::EMPTY:
              return window_probing_results{detail::equal_result::EMPTY, i};
            case detail::equal_result::EQUAL:
              return window_probing_results{detail::equal_result::EQUAL, i};
            default: continue;
          }
        }
        // returns dummy index `-1` for UNEQUAL
        return window_probing_results{detail::equal_result::UNEQUAL, -1};
      }();

      // Find a match for the probe key, thus return an iterator to the entry
      auto const group_finds_match = group.ballot(state == detail::equal_result::EQUAL);
      if (group_finds_match) {
        auto const src_lane = __ffs(group_finds_match) - 1;
        auto const res      = group.shfl(
          reinterpret_cast<intptr_t>(&(*(storage_ref_.data() + *probing_iter))[intra_window_index]),
          src_lane);
        return const_iterator{reinterpret_cast<value_type*>(res)};
      }

      // Find an empty slot, meaning that the probe key isn't present in the container
      if (group.any(state == detail::equal_result::EMPTY)) { return this->end(); }

      ++probing_iter;
    }
  }

  /**
   * @brief Compares the content of the address `address` (old value) with the `expected` value and,
   * only if they are the same, sets the content of `address` to `desired`.
   *
   * @tparam T Address content type
   *
   * @param address The target address
   * @param expected The value expected to be found at the target address
   * @param desired The value to store at the target address if it is as expected
   *
   * @return The old value located at address `address`
   */
  template <typename T>
  __device__ constexpr auto compare_and_swap(T* address, T expected, T desired)
  {
    // temporary workaround due to performance regression
    // https://github.com/NVIDIA/libcudacxx/issues/366
    if constexpr (sizeof(T) == sizeof(unsigned int)) {
      auto* const slot_ptr           = reinterpret_cast<unsigned int*>(address);
      auto const* const expected_ptr = reinterpret_cast<unsigned int*>(&expected);
      auto const* const desired_ptr  = reinterpret_cast<unsigned int*>(&desired);
      if constexpr (Scope == cuda::thread_scope_system) {
        return atomicCAS_system(slot_ptr, *expected_ptr, *desired_ptr);
      } else if constexpr (Scope == cuda::thread_scope_device) {
        return atomicCAS(slot_ptr, *expected_ptr, *desired_ptr);
      } else if constexpr (Scope == cuda::thread_scope_block) {
        return atomicCAS_block(slot_ptr, *expected_ptr, *desired_ptr);
      } else {
        static_assert(cuco::dependent_false<decltype(Scope)>, "Unsupported thread scope");
      }
    } else if constexpr (sizeof(T) == sizeof(unsigned long long int)) {
      auto* const slot_ptr           = reinterpret_cast<unsigned long long int*>(address);
      auto const* const expected_ptr = reinterpret_cast<unsigned long long int*>(&expected);
      auto const* const desired_ptr  = reinterpret_cast<unsigned long long int*>(&desired);
      if constexpr (Scope == cuda::thread_scope_system) {
        return atomicCAS_system(slot_ptr, *expected_ptr, *desired_ptr);
      } else if constexpr (Scope == cuda::thread_scope_device) {
        return atomicCAS(slot_ptr, *expected_ptr, *desired_ptr);
      } else if constexpr (Scope == cuda::thread_scope_block) {
        return atomicCAS_block(slot_ptr, *expected_ptr, *desired_ptr);
      } else {
        static_assert(cuco::dependent_false<decltype(Scope)>, "Unsupported thread scope");
      }
    }
  }

  /**
   * @brief Atomically stores `value` at the given `address`.
   *
   * @tparam T Address content type
   *
   * @param address The target address
   * @param value The value to store
   */
  template <typename T>
  __device__ constexpr void atomic_store(T* address, T value)
  {
    if constexpr (sizeof(T) == sizeof(unsigned int)) {
      auto* const slot_ptr        = reinterpret_cast<unsigned int*>(address);
      auto const* const value_ptr = reinterpret_cast<unsigned int*>(&value);
      if constexpr (Scope == cuda::thread_scope_system) {
        atomicExch_system(slot_ptr, *value_ptr);
      } else if constexpr (Scope == cuda::thread_scope_device) {
        atomicExch(slot_ptr, *value_ptr);
      } else if constexpr (Scope == cuda::thread_scope_block) {
        atomicExch_block(slot_ptr, *value_ptr);
      } else {
        static_assert(cuco::dependent_false<decltype(Scope)>, "Unsupported thread scope");
      }
    } else if constexpr (sizeof(T) == sizeof(unsigned long long int)) {
      auto* const slot_ptr        = reinterpret_cast<unsigned long long int*>(address);
      auto const* const value_ptr = reinterpret_cast<unsigned long long int*>(&value);
      if constexpr (Scope == cuda::thread_scope_system) {
        atomicExch_system(slot_ptr, *value_ptr);
      } else if constexpr (Scope == cuda::thread_scope_device) {
        atomicExch(slot_ptr, *value_ptr);
      } else if constexpr (Scope == cuda::thread_scope_block) {
        atomicExch_block(slot_ptr, *value_ptr);
      } else {
        static_assert(cuco::dependent_false<decltype(Scope)>, "Unsupported thread scope");
      }
    }
  }

 private:
  /**
   * @brief Extracts the key from a given value type.
   *
   * @tparam Value Input type which is implicitly convertible to 'value_type'
   *
   * @param value The input value
   *
   * @return The key
   */
  template <typename Value>
  [[nodiscard]] __host__ __device__ constexpr auto const& extract_key(
    Value const& value) const noexcept
  {
    if constexpr (this->has_payload) {
      return value.first;
    } else {
      return value;
    }
  }

  /**
   * @brief Extracts the payload from a given value type.
   *
   * @note This function is only available if `this->has_payload == true`
   *
   * @tparam Value Input type which is implicitly convertible to 'value_type'
   *
   * @param value The input value
   *
   * @return The payload
   */
  template <typename Value, typename Enable = std::enable_if_t<has_payload and sizeof(Value)>>
  [[nodiscard]] __host__ __device__ constexpr auto const& extract_payload(
    Value const& value) const noexcept
  {
    return value.second;
  }

  /**
   * @brief Inserts the specified element with one single CAS operation.
   *
   * @tparam Value Input type which is implicitly convertible to 'value_type'
   *
   * @param slot Pointer to the slot in memory
   * @param value Element to insert
   *
   * @return Result of this operation, i.e., success/continue/duplicate
   */
  template <typename Value>
  [[nodiscard]] __device__ constexpr insert_result packed_cas(value_type* slot,
                                                              Value const& value) noexcept
  {
    auto old = compare_and_swap(slot, this->empty_slot_sentinel_, static_cast<value_type>(value));
    auto* old_ptr       = reinterpret_cast<value_type*>(&old);
    auto const inserted = [&]() {
      if constexpr (this->has_payload) {
        // If it's a map implementation, compare keys only
        return cuco::detail::bitwise_compare(old_ptr->first, this->empty_slot_sentinel_.first);
      } else {
        // If it's a set implementation, compare the whole slot content
        return cuco::detail::bitwise_compare(*old_ptr, this->empty_slot_sentinel_);
      }
    }();
    if (inserted) {
      return insert_result::SUCCESS;
    } else {
      // Shouldn't use `predicate` operator directly since it includes a redundant bitwise compare
      auto const res = [&]() {
        if constexpr (this->has_payload) {
          // If it's a map implementation, compare keys only
          return this->predicate_.equal_to(old_ptr->first, value.first);
        } else {
          // If it's a set implementation, compare the whole slot content
          return this->predicate_.equal_to(*old_ptr, value);
        }
      }();
      return res == detail::equal_result::EQUAL ? insert_result::DUPLICATE
                                                : insert_result::CONTINUE;
    }
  }

  /**
   * @brief Inserts the specified element with two back-to-back CAS operations.
   *
   * @tparam Value Input type which is implicitly convertible to 'value_type'
   *
   * @param slot Pointer to the slot in memory
   * @param value Element to insert
   *
   * @return Result of this operation, i.e., success/continue/duplicate
   */
  template <typename Value>
  [[nodiscard]] __device__ constexpr insert_result back_to_back_cas(value_type* slot,
                                                                    Value const& value) noexcept
  {
    using mapped_type = decltype(this->empty_slot_sentinel_.second);

    auto const expected_key     = this->empty_slot_sentinel_.first;
    auto const expected_payload = this->empty_slot_sentinel_.second;

    auto old_key = compare_and_swap(&slot->first, expected_key, static_cast<key_type>(value.first));
    auto old_payload =
      compare_and_swap(&slot->second, expected_payload, static_cast<mapped_type>(value.second));

    auto* old_key_ptr     = reinterpret_cast<key_type*>(&old_key);
    auto* old_payload_ptr = reinterpret_cast<mapped_type*>(&old_payload);

    // if key success
    if (cuco::detail::bitwise_compare(*old_key_ptr, expected_key)) {
      while (not cuco::detail::bitwise_compare(*old_payload_ptr, expected_payload)) {
        old_payload =
          compare_and_swap(&slot->second, expected_payload, static_cast<mapped_type>(value.second));
      }
      return insert_result::SUCCESS;
    } else if (cuco::detail::bitwise_compare(*old_payload_ptr, expected_payload)) {
      atomic_store(&slot->second, expected_payload);
    }

    // Our key was already present in the slot, so our key is a duplicate
    // Shouldn't use `predicate` operator directly since it includes a redundant bitwise compare
    if (this->predicate_.equal_to(*old_key_ptr, value.first) == detail::equal_result::EQUAL) {
      return insert_result::DUPLICATE;
    }

    return insert_result::CONTINUE;
  }

  /**
   * @brief Inserts the specified element with CAS-dependent write operations.
   *
   * @tparam Value Input type which is implicitly convertible to 'value_type'
   *
   * @param slot Pointer to the slot in memory
   * @param value Element to insert
   *
   * @return Result of this operation, i.e., success/continue/duplicate
   */
  template <typename Value>
  [[nodiscard]] __device__ constexpr insert_result cas_dependent_write(value_type* slot,
                                                                       Value const& value) noexcept
  {
    using mapped_type = decltype(this->empty_slot_sentinel_.second);

    auto const expected_key = this->empty_slot_sentinel_.first;

    auto old_key = compare_and_swap(&slot->first, expected_key, static_cast<key_type>(value.first));

    auto* old_key_ptr = reinterpret_cast<key_type*>(&old_key);

    // if key success
    if (cuco::detail::bitwise_compare(*old_key_ptr, expected_key)) {
      atomic_store(&slot->second, static_cast<mapped_type>(value.second));
      return insert_result::SUCCESS;
    }

    // Our key was already present in the slot, so our key is a duplicate
    // Shouldn't use `predicate` operator directly since it includes a redundant bitwise compare
    if (this->predicate_.equal_to(*old_key_ptr, value.first) == detail::equal_result::EQUAL) {
      return insert_result::DUPLICATE;
    }

    return insert_result::CONTINUE;
  }

  /**
   * @brief Attempts to insert an element into a slot.
   *
   * @note Dispatches the correct implementation depending on the container
   * type and presence of other operator mixins.
   *
   * @tparam Value Input type which is implicitly convertible to 'value_type'
   *
   * @param slot Pointer to the slot in memory
   * @param value Element to insert
   *
   * @return Result of this operation, i.e., success/continue/duplicate
   */
  template <typename Value>
  [[nodiscard]] __device__ insert_result attempt_insert(value_type* slot,
                                                        Value const& value) noexcept
  {
    if constexpr (sizeof(value_type) <= 8) {
      return packed_cas(slot, value);
    } else {
#if (_CUDA_ARCH__ < 700)
      return cas_dependent_write(slot, value);
#else
      return back_to_back_cas(slot, value);
#endif
    }
  }

<<<<<<< HEAD
  value_type empty_slot_sentinel_;      ///< Sentinel value indicating an empty slot
  key_type erased_key_sentinel_;        ///< Key value that represents an erased slot
  probing_scheme_type probing_scheme_;  ///< Probing scheme
  storage_ref_type storage_ref_;        ///< Slot storage ref
=======
  // TODO: Clean up the sentinel handling since it's duplicated in ref and equal wrapper
  value_type empty_slot_sentinel_;  ///< Sentinel value indicating an empty slot
  detail::equal_wrapper<key_type, key_equal> predicate_;  ///< Key equality binary callable
  probing_scheme_type probing_scheme_;                    ///< Probing scheme
  storage_ref_type storage_ref_;                          ///< Slot storage ref
>>>>>>> c408fd41
};

}  // namespace detail
}  // namespace experimental
}  // namespace cuco<|MERGE_RESOLUTION|>--- conflicted
+++ resolved
@@ -130,31 +130,36 @@
     probing_scheme_type const& probing_scheme,
     storage_ref_type storage_ref) noexcept
     : empty_slot_sentinel_{empty_slot_sentinel},
-      predicate_{this->extract_key(empty_slot_sentinel), predicate},
+      predicate_{
+        this->extract_key(empty_slot_sentinel), this->extract_key(empty_slot_sentinel), predicate},
       probing_scheme_{probing_scheme},
       storage_ref_{storage_ref}
   {
   }
 
   /**
-<<<<<<< HEAD
    * @brief Constructs open_addressing_ref_impl.
    *
    * @param empty_slot_sentinel Sentinel indicating an empty slot
+   * @param erased_key_sentinel Sentinel indicating an erased key
+   * @param predicate Key equality binary callable
    * @param probing_scheme Probing scheme
    * @param storage_ref Non-owning ref of slot storage
    */
   __host__ __device__ explicit constexpr open_addressing_ref_impl(
     value_type empty_slot_sentinel,
     key_type erased_key_sentinel,
+    key_equal const& predicate,
     probing_scheme_type const& probing_scheme,
     storage_ref_type storage_ref) noexcept
     : empty_slot_sentinel_{empty_slot_sentinel},
-      erased_key_sentinel_{erased_key_sentinel},
+      predicate_{this->extract_key(empty_slot_sentinel), erased_key_sentinel, predicate},
       probing_scheme_{probing_scheme},
       storage_ref_{storage_ref}
   {
-=======
+  }
+
+  /**
    * @brief Gets the sentinel value used to represent an empty key slot.
    *
    * @return The sentinel value used to represent an empty key slot
@@ -176,6 +181,16 @@
   }
 
   /**
+   * @brief Gets the sentinel value used to represent an erased key slot.
+   *
+   * @return The sentinel value used to represent an erased key slot
+   */
+  [[nodiscard]] __host__ __device__ constexpr key_type const& erased_key_sentinel() const noexcept
+  {
+    return this->predicate_.erased_sentinel_;
+  }
+
+  /**
    * @brief Gets the sentinel used to represent an empty slot.
    *
    * @return The sentinel value used to represent an empty slot
@@ -214,7 +229,6 @@
   [[nodiscard]] __device__ constexpr storage_ref_type const& storage_ref() const noexcept
   {
     return storage_ref_;
->>>>>>> c408fd41
   }
 
   /**
@@ -498,9 +512,9 @@
           auto const intra_window_index = thrust::distance(window_slots.begin(), &slot_content);
           auto const erased_slot        = [&]() {
             if constexpr (this->has_payload) {
-              return cuco::pair{erased_key_sentinel_, empty_slot_sentinel_.second};
+              return cuco::pair{this->erased_key_sentinel(), empty_slot_sentinel_.second};
             } else {
-              return erased_key_sentinel_;
+              return this->erased_key_sentinel();
             }
           }();
           switch (attempt_insert<this->has_payload>(
@@ -956,18 +970,11 @@
     }
   }
 
-<<<<<<< HEAD
-  value_type empty_slot_sentinel_;      ///< Sentinel value indicating an empty slot
-  key_type erased_key_sentinel_;        ///< Key value that represents an erased slot
-  probing_scheme_type probing_scheme_;  ///< Probing scheme
-  storage_ref_type storage_ref_;        ///< Slot storage ref
-=======
   // TODO: Clean up the sentinel handling since it's duplicated in ref and equal wrapper
   value_type empty_slot_sentinel_;  ///< Sentinel value indicating an empty slot
   detail::equal_wrapper<key_type, key_equal> predicate_;  ///< Key equality binary callable
   probing_scheme_type probing_scheme_;                    ///< Probing scheme
   storage_ref_type storage_ref_;                          ///< Slot storage ref
->>>>>>> c408fd41
 };
 
 }  // namespace detail
