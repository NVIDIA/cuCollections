/*
 * Copyright (c) 2023-2024, NVIDIA CORPORATION.
 *
 * Licensed under the Apache License, Version 2.0 (the "License");
 * you may not use this file except in compliance with the License.
 * You may obtain a copy of the License at
 *
 *     http://www.apache.org/licenses/LICENSE-2.0
 *
 * Unless required by applicable law or agreed to in writing, software
 * distributed under the License is distributed on an "AS IS" BASIS,
 * WITHOUT WARRANTIES OR CONDITIONS OF ANY KIND, either express or implied.
 * See the License for the specific language governing permissions and
 * limitations under the License.
 */

#pragma once

#include <cuco/detail/equal_wrapper.cuh>
<<<<<<< HEAD
#include <cuco/detail/probing_scheme_base.cuh>
#include <cuco/detail/utility/cuda.cuh>
=======
#include <cuco/detail/probing_scheme/probing_scheme_base.cuh>
>>>>>>> ae3ac6e4
#include <cuco/extent.cuh>
#include <cuco/pair.cuh>
#include <cuco/probing_scheme.cuh>

#include <cuda/atomic>
#include <cuda/std/type_traits>
#include <thrust/distance.h>
#include <thrust/tuple.h>
#if defined(CUCO_HAS_CUDA_BARRIER)
#include <cuda/barrier>
#endif

#include <cooperative_groups.h>

#include <cstdint>
#include <type_traits>

namespace cuco {
namespace detail {

/// Three-way insert result enum
enum class insert_result : int32_t { CONTINUE = 0, SUCCESS = 1, DUPLICATE = 2 };

/**
 * @brief Helper struct to store intermediate window probing results.
 */
struct window_probing_results {
  detail::equal_result state_;  ///< Equal result
  int32_t intra_window_index_;  ///< Intra-window index

  /**
   * @brief Constructs window_probing_results.
   *
   * @param state The three way equality result
   * @param index Intra-window index
   */
  __device__ explicit constexpr window_probing_results(detail::equal_result state,
                                                       int32_t index) noexcept
    : state_{state}, intra_window_index_{index}
  {
  }
};

/**
 * @brief Common device non-owning "ref" implementation class.
 *
 * @note This class should NOT be used directly.
 *
 * @throw If the size of the given key type is larger than 8 bytes
 * @throw If the given key type doesn't have unique object representations, i.e.,
 * `cuco::bitwise_comparable_v<Key> == false`
 * @throw If the probing scheme type is not inherited from `cuco::detail::probing_scheme_base`
 *
 * @tparam Key Type used for keys. Requires `cuco::is_bitwise_comparable_v<Key>` returning true
 * @tparam Scope The scope in which operations will be performed by individual threads.
 * @tparam KeyEqual Binary callable type used to compare two keys for equality
 * @tparam ProbingScheme Probing scheme (see `include/cuco/probing_scheme.cuh` for options)
 * @tparam StorageRef Storage ref type
 * @tparam AllowsDuplicates Flag indicating whether duplicate keys are allowed or not
 */
template <typename Key,
          cuda::thread_scope Scope,
          typename KeyEqual,
          typename ProbingScheme,
          typename StorageRef,
          bool AllowsDuplicates>
class open_addressing_ref_impl {
  static_assert(sizeof(Key) <= 8, "Container does not support key types larger than 8 bytes.");

  static_assert(
    cuco::is_bitwise_comparable_v<Key>,
    "Key type must have unique object representations or have been explicitly declared as safe for "
    "bitwise comparison via specialization of cuco::is_bitwise_comparable_v<Key>.");

  static_assert(
    std::is_base_of_v<cuco::detail::probing_scheme_base<ProbingScheme::cg_size>, ProbingScheme>,
    "ProbingScheme must inherit from cuco::detail::probing_scheme_base");

  /// Determines if the container is a key/value or key-only store
  static constexpr auto has_payload = not std::is_same_v<Key, typename StorageRef::value_type>;

  /// Flag indicating whether duplicate keys are allowed or not
  static constexpr auto allows_duplicates = AllowsDuplicates;

  // TODO: how to re-enable this check?
  // static_assert(is_window_extent_v<typename StorageRef::extent_type>,
  // "Extent is not a valid cuco::window_extent");

 public:
  using key_type            = Key;                                     ///< Key type
  using probing_scheme_type = ProbingScheme;                           ///< Type of probing scheme
  using hasher              = typename probing_scheme_type::hasher;    ///< Hash function type
  using storage_ref_type    = StorageRef;                              ///< Type of storage ref
  using window_type         = typename storage_ref_type::window_type;  ///< Window type
  using value_type          = typename storage_ref_type::value_type;   ///< Storage element type
  using extent_type         = typename storage_ref_type::extent_type;  ///< Extent type
  using size_type           = typename storage_ref_type::size_type;    ///< Probing scheme size type
  using key_equal           = KeyEqual;  ///< Type of key equality binary callable
  using iterator            = typename storage_ref_type::iterator;   ///< Slot iterator type
  using const_iterator = typename storage_ref_type::const_iterator;  ///< Const slot iterator type

  static constexpr auto cg_size = probing_scheme_type::cg_size;  ///< Cooperative group size
  static constexpr auto window_size =
    storage_ref_type::window_size;             ///< Number of elements handled per window
  static constexpr auto thread_scope = Scope;  ///< CUDA thread scope

  /**
   * @brief Constructs open_addressing_ref_impl.
   *
   * @param empty_slot_sentinel Sentinel indicating an empty slot
   * @param predicate Key equality binary callable
   * @param probing_scheme Probing scheme
   * @param storage_ref Non-owning ref of slot storage
   */
  __host__ __device__ explicit constexpr open_addressing_ref_impl(
    value_type empty_slot_sentinel,
    key_equal const& predicate,
    probing_scheme_type const& probing_scheme,
    storage_ref_type storage_ref) noexcept
    : empty_slot_sentinel_{empty_slot_sentinel},
      predicate_{
        this->extract_key(empty_slot_sentinel), this->extract_key(empty_slot_sentinel), predicate},
      probing_scheme_{probing_scheme},
      storage_ref_{storage_ref}
  {
  }

  /**
   * @brief Constructs open_addressing_ref_impl.
   *
   * @param empty_slot_sentinel Sentinel indicating an empty slot
   * @param erased_key_sentinel Sentinel indicating an erased key
   * @param predicate Key equality binary callable
   * @param probing_scheme Probing scheme
   * @param storage_ref Non-owning ref of slot storage
   */
  __host__ __device__ explicit constexpr open_addressing_ref_impl(
    value_type empty_slot_sentinel,
    key_type erased_key_sentinel,
    key_equal const& predicate,
    probing_scheme_type const& probing_scheme,
    storage_ref_type storage_ref) noexcept
    : empty_slot_sentinel_{empty_slot_sentinel},
      predicate_{this->extract_key(empty_slot_sentinel), erased_key_sentinel, predicate},
      probing_scheme_{probing_scheme},
      storage_ref_{storage_ref}
  {
  }

  /**
   * @brief Gets the sentinel value used to represent an empty key slot.
   *
   * @return The sentinel value used to represent an empty key slot
   */
  [[nodiscard]] __host__ __device__ constexpr key_type const& empty_key_sentinel() const noexcept
  {
    return this->predicate_.empty_sentinel_;
  }

  /**
   * @brief Gets the sentinel value used to represent an empty payload slot.
   *
   * @return The sentinel value used to represent an empty payload slot
   */
  template <bool Dummy = true, typename Enable = std::enable_if_t<has_payload and Dummy>>
  [[nodiscard]] __host__ __device__ constexpr auto const& empty_value_sentinel() const noexcept
  {
    return this->extract_payload(this->empty_slot_sentinel());
  }

  /**
   * @brief Gets the sentinel value used to represent an erased key slot.
   *
   * @return The sentinel value used to represent an erased key slot
   */
  [[nodiscard]] __host__ __device__ constexpr key_type const& erased_key_sentinel() const noexcept
  {
    return this->predicate_.erased_sentinel_;
  }

  /**
   * @brief Gets the sentinel used to represent an empty slot.
   *
   * @return The sentinel value used to represent an empty slot
   */
  [[nodiscard]] __host__ __device__ constexpr value_type const& empty_slot_sentinel() const noexcept
  {
    return empty_slot_sentinel_;
  }

  /**
   * @brief Returns the function that compares keys for equality.
   *
   * @return The key equality predicate
   */
  [[nodiscard]] __host__ __device__ constexpr detail::equal_wrapper<key_type, key_equal> const&
  predicate() const noexcept
  {
    return this->predicate_;
  }

  /**
   * @brief Gets the key comparator.
   *
   * @return The comparator used to compare keys
   */
  [[nodiscard]] __host__ __device__ constexpr key_equal key_eq() const noexcept
  {
    return this->predicate().equal_;
  }

  /**
   * @brief Gets the probing scheme.
   *
   * @return The probing scheme used for the container
   */
  [[nodiscard]] __host__ __device__ constexpr probing_scheme_type const& probing_scheme()
    const noexcept
  {
    return probing_scheme_;
  }

  /**
   * @brief Gets the function(s) used to hash keys
   *
   * @return The function(s) used to hash keys
   */
  [[nodiscard]] __host__ __device__ constexpr hasher hash_function() const noexcept
  {
    return this->probing_scheme().hash_function();
  }

  /**
   * @brief Gets the non-owning storage ref.
   *
   * @return The non-owning storage ref of the container
   */
  [[nodiscard]] __host__ __device__ constexpr storage_ref_type const& storage_ref() const noexcept
  {
    return storage_ref_;
  }

  /**
   * @brief Gets the maximum number of elements the container can hold.
   *
   * @return The maximum number of elements the container can hold
   */
  [[nodiscard]] __host__ __device__ constexpr auto capacity() const noexcept
  {
    return storage_ref_.capacity();
  }

  /**
   * @brief Gets the window extent of the current storage.
   *
   * @return The window extent.
   */
  [[nodiscard]] __host__ __device__ constexpr extent_type window_extent() const noexcept
  {
    return storage_ref_.window_extent();
  }

  /**
   * @brief Returns a const_iterator to one past the last slot.
   *
   * @return A const_iterator to one past the last slot
   */
  [[nodiscard]] __host__ __device__ constexpr const_iterator end() const noexcept
  {
    return storage_ref_.end();
  }

  /**
   * @brief Returns an iterator to one past the last slot.
   *
   * @return An iterator to one past the last slot
   */
  [[nodiscard]] __host__ __device__ constexpr iterator end() noexcept { return storage_ref_.end(); }

  /**
   * @brief Makes a copy of the current device reference using non-owned memory.
   *
   * This function is intended to be used to create shared memory copies of small static data
   * structures, although global memory can be used as well.
   *
   * @tparam CG The type of the cooperative thread group
   *
   * @param g The ooperative thread group used to copy the data structure
   * @param memory_to_use Array large enough to support `capacity` elements. Object does not take
   * the ownership of the memory
   */
  template <typename CG>
  __device__ void make_copy(CG const& g, window_type* const memory_to_use) const noexcept
  {
    auto const num_windows = static_cast<size_type>(this->window_extent());
#if defined(CUCO_HAS_CUDA_BARRIER)
#pragma nv_diagnostic push
// Disables `barrier` initialization warning.
#pragma nv_diag_suppress static_var_with_dynamic_init
    __shared__ cuda::barrier<cuda::thread_scope::thread_scope_block> barrier;
#pragma nv_diagnostic pop
    if (g.thread_rank() == 0) { init(&barrier, g.size()); }
    g.sync();

    cuda::memcpy_async(
      g, memory_to_use, this->storage_ref().data(), sizeof(window_type) * num_windows, barrier);

    barrier.arrive_and_wait();
#else
    window_type const* const windows_ptr = this->storage_ref().data();
    for (size_type i = g.thread_rank(); i < num_windows; i += g.size()) {
      memory_to_use[i] = windows_ptr[i];
    }
    g.sync();
#endif
  }

  /**
   * @brief Initializes the container storage.
   *
   * @note This function synchronizes the group `tile`.
   *
   * @tparam CG The type of the cooperative thread group
   *
   * @param tile The cooperative thread group used to initialize the container
   */
  template <typename CG>
  __device__ constexpr void initialize(CG const& tile) noexcept
  {
    auto tid                = tile.thread_rank();
    auto* const windows_ptr = this->storage_ref().data();
    while (tid < static_cast<size_type>(this->window_extent())) {
      auto& window = *(windows_ptr + tid);
#pragma unroll
      for (auto& slot : window) {
        slot = this->empty_slot_sentinel();
      }
      tid += tile.size();
    }
    tile.sync();
  }

  /**
   * @brief Inserts an element.
   *
   * @tparam Value Input type which is convertible to 'value_type'
   *
   * @param value The element to insert
   *
   * @return True if the given element is successfully inserted
   */
  template <typename Value>
  __device__ bool insert(Value const& value) noexcept
  {
    static_assert(cg_size == 1, "Non-CG operation is incompatible with the current probing scheme");

    auto const val    = this->heterogeneous_value(value);
    auto const key    = this->extract_key(val);
    auto probing_iter = probing_scheme_(key, storage_ref_.window_extent());

    while (true) {
      auto const window_slots = storage_ref_[*probing_iter];

      for (auto& slot_content : window_slots) {
        auto const eq_res =
          this->predicate_.operator()<is_insert::YES>(key, this->extract_key(slot_content));

        if constexpr (not allows_duplicates) {
          // If the key is already in the container, return false
          if (eq_res == detail::equal_result::EQUAL) { return false; }
        }
        if (eq_res == detail::equal_result::AVAILABLE) {
          auto const intra_window_index = thrust::distance(window_slots.begin(), &slot_content);
          switch (attempt_insert((storage_ref_.data() + *probing_iter)->data() + intra_window_index,
                                 slot_content,
                                 val)) {
            case insert_result::DUPLICATE: {
              if constexpr (allows_duplicates) {
                [[fallthrough]];
              } else {
                return false;
              }
            }
            case insert_result::CONTINUE: continue;
            case insert_result::SUCCESS: return true;
          }
        }
      }
      ++probing_iter;
    }
  }

  /**
   * @brief Inserts an element.
   *
   * @tparam Value Input type which is convertible to 'value_type'
   *
   * @param group The Cooperative Group used to perform group insert
   * @param value The element to insert
   *
   * @return True if the given element is successfully inserted
   */
  template <typename Value>
  __device__ bool insert(cooperative_groups::thread_block_tile<cg_size> const& group,
                         Value const& value) noexcept
  {
    auto const val    = this->heterogeneous_value(value);
    auto const key    = this->extract_key(val);
    auto probing_iter = probing_scheme_(group, key, storage_ref_.window_extent());

    while (true) {
      auto const window_slots = storage_ref_[*probing_iter];

      auto const [state, intra_window_index] = [&]() {
        for (auto i = 0; i < window_size; ++i) {
          switch (
            this->predicate_.operator()<is_insert::YES>(key, this->extract_key(window_slots[i]))) {
            case detail::equal_result::AVAILABLE:
              return window_probing_results{detail::equal_result::AVAILABLE, i};
            case detail::equal_result::EQUAL: {
              if constexpr (allows_duplicates) {
                continue;
              } else {
                return window_probing_results{detail::equal_result::EQUAL, i};
              }
            }
            default: continue;
          }
        }
        // returns dummy index `-1` for UNEQUAL
        return window_probing_results{detail::equal_result::UNEQUAL, -1};
      }();

      if constexpr (not allows_duplicates) {
        // If the key is already in the container, return false
        if (group.any(state == detail::equal_result::EQUAL)) { return false; }
      }

      auto const group_contains_available = group.ballot(state == detail::equal_result::AVAILABLE);
      if (group_contains_available) {
        auto const src_lane = __ffs(group_contains_available) - 1;
        auto const status =
          (group.thread_rank() == src_lane)
            ? attempt_insert((storage_ref_.data() + *probing_iter)->data() + intra_window_index,
                             window_slots[intra_window_index],
                             val)
            : insert_result::CONTINUE;

        switch (group.shfl(status, src_lane)) {
          case insert_result::SUCCESS: return true;
          case insert_result::DUPLICATE: {
            if constexpr (allows_duplicates) {
              [[fallthrough]];
            } else {
              return false;
            }
          }
          default: continue;
        }
      } else {
        ++probing_iter;
      }
    }
  }

  /**
   * @brief Inserts the given element into the container.
   *
   * @note This API returns a pair consisting of an iterator to the inserted element (or to the
   * element that prevented the insertion) and a `bool` denoting whether the insertion took place or
   * not.
   *
   * @tparam Value Input type which is convertible to 'value_type'
   *
   * @param value The element to insert
   *
   * @return a pair consisting of an iterator to the element and a bool indicating whether the
   * insertion is successful or not.
   */
  template <typename Value>
  __device__ thrust::pair<iterator, bool> insert_and_find(Value const& value) noexcept
  {
    static_assert(cg_size == 1, "Non-CG operation is incompatible with the current probing scheme");
#if __CUDA_ARCH__ < 700
    // Spinning to ensure that the write to the value part took place requires
    // independent thread scheduling introduced with the Volta architecture.
    static_assert(
      cuco::detail::is_packable<value_type>(),
      "insert_and_find is not supported for pair types larger than 8 bytes on pre-Volta GPUs.");
#endif

    auto const val    = this->heterogeneous_value(value);
    auto const key    = this->extract_key(val);
    auto probing_iter = probing_scheme_(key, storage_ref_.window_extent());

    while (true) {
      auto const window_slots = storage_ref_[*probing_iter];

      for (auto i = 0; i < window_size; ++i) {
        auto const eq_res =
          this->predicate_.operator()<is_insert::YES>(key, this->extract_key(window_slots[i]));
        auto* window_ptr = (storage_ref_.data() + *probing_iter)->data();

        // If the key is already in the container, return false
        if (eq_res == detail::equal_result::EQUAL) {
          if constexpr (has_payload) {
            // wait to ensure that the write to the value part also took place
            this->wait_for_payload((window_ptr + i)->second, this->empty_value_sentinel());
          }
          return {iterator{&window_ptr[i]}, false};
        }
        if (eq_res == detail::equal_result::AVAILABLE) {
          switch (this->attempt_insert_stable(window_ptr + i, window_slots[i], val)) {
            case insert_result::SUCCESS: {
              if constexpr (has_payload) {
                // wait to ensure that the write to the value part also took place
                this->wait_for_payload((window_ptr + i)->second, this->empty_value_sentinel());
              }
              return {iterator{&window_ptr[i]}, true};
            }
            case insert_result::DUPLICATE: {
              if constexpr (has_payload) {
                // wait to ensure that the write to the value part also took place
                this->wait_for_payload((window_ptr + i)->second, this->empty_value_sentinel());
              }
              return {iterator{&window_ptr[i]}, false};
            }
            default: continue;
          }
        }
      }
      ++probing_iter;
    };
  }

  /**
   * @brief Inserts the given element into the container.
   *
   * @note This API returns a pair consisting of an iterator to the inserted element (or to the
   * element that prevented the insertion) and a `bool` denoting whether the insertion took place or
   * not.
   *
   * @tparam Value Input type which is convertible to 'value_type'
   *
   * @param group The Cooperative Group used to perform group insert_and_find
   * @param value The element to insert
   *
   * @return a pair consisting of an iterator to the element and a bool indicating whether the
   * insertion is successful or not.
   */
  template <typename Value>
  __device__ thrust::pair<iterator, bool> insert_and_find(
    cooperative_groups::thread_block_tile<cg_size> const& group, Value const& value) noexcept
  {
#if __CUDA_ARCH__ < 700
    // Spinning to ensure that the write to the value part took place requires
    // independent thread scheduling introduced with the Volta architecture.
    static_assert(
      cuco::detail::is_packable<value_type>(),
      "insert_and_find is not supported for pair types larger than 8 bytes on pre-Volta GPUs.");
#endif

    auto const val    = this->heterogeneous_value(value);
    auto const key    = this->extract_key(val);
    auto probing_iter = probing_scheme_(group, key, storage_ref_.window_extent());

    while (true) {
      auto const window_slots = storage_ref_[*probing_iter];

      auto const [state, intra_window_index] = [&]() {
        auto res = detail::equal_result::UNEQUAL;
        for (auto i = 0; i < window_size; ++i) {
          res =
            this->predicate_.operator()<is_insert::YES>(key, this->extract_key(window_slots[i]));
          if (res != detail::equal_result::UNEQUAL) { return window_probing_results{res, i}; }
        }
        // returns dummy index `-1` for UNEQUAL
        return window_probing_results{res, -1};
      }();

      auto* slot_ptr = (storage_ref_.data() + *probing_iter)->data() + intra_window_index;

      // If the key is already in the container, return false
      auto const group_finds_equal = group.ballot(state == detail::equal_result::EQUAL);
      if (group_finds_equal) {
        auto const src_lane = __ffs(group_finds_equal) - 1;
        auto const res      = group.shfl(reinterpret_cast<intptr_t>(slot_ptr), src_lane);
        if (group.thread_rank() == src_lane) {
          if constexpr (has_payload) {
            // wait to ensure that the write to the value part also took place
            this->wait_for_payload(slot_ptr->second, this->empty_value_sentinel());
          }
        }
        group.sync();
        return {iterator{reinterpret_cast<value_type*>(res)}, false};
      }

      auto const group_contains_available = group.ballot(state == detail::equal_result::AVAILABLE);
      if (group_contains_available) {
        auto const src_lane = __ffs(group_contains_available) - 1;
        auto const res      = group.shfl(reinterpret_cast<intptr_t>(slot_ptr), src_lane);
        auto const status   = [&, target_idx = intra_window_index]() {
          if (group.thread_rank() != src_lane) { return insert_result::CONTINUE; }
          return this->attempt_insert_stable(slot_ptr, window_slots[target_idx], val);
        }();

        switch (group.shfl(status, src_lane)) {
          case insert_result::SUCCESS: {
            if (group.thread_rank() == src_lane) {
              if constexpr (has_payload) {
                // wait to ensure that the write to the value part also took place
                this->wait_for_payload(slot_ptr->second, this->empty_value_sentinel());
              }
            }
            group.sync();
            return {iterator{reinterpret_cast<value_type*>(res)}, true};
          }
          case insert_result::DUPLICATE: {
            if (group.thread_rank() == src_lane) {
              if constexpr (has_payload) {
                // wait to ensure that the write to the value part also took place
                this->wait_for_payload(slot_ptr->second, this->empty_value_sentinel());
              }
            }
            group.sync();
            return {iterator{reinterpret_cast<value_type*>(res)}, false};
          }
          default: continue;
        }
      } else {
        ++probing_iter;
      }
    }
  }

  /**
   * @brief Erases an element.
   *
   * @tparam ProbeKey Input type which is convertible to 'key_type'
   *
   * @param value The element to erase
   *
   * @return True if the given element is successfully erased
   */
  template <typename ProbeKey>
  __device__ bool erase(ProbeKey const& key) noexcept
  {
    static_assert(cg_size == 1, "Non-CG operation is incompatible with the current probing scheme");

    auto probing_iter = probing_scheme_(key, storage_ref_.window_extent());

    while (true) {
      auto const window_slots = storage_ref_[*probing_iter];

      for (auto& slot_content : window_slots) {
        auto const eq_res =
          this->predicate_.operator()<is_insert::NO>(key, this->extract_key(slot_content));

        // Key doesn't exist, return false
        if (eq_res == detail::equal_result::EMPTY) { return false; }
        // Key exists, return true if successfully deleted
        if (eq_res == detail::equal_result::EQUAL) {
          auto const intra_window_index = thrust::distance(window_slots.begin(), &slot_content);
          switch (attempt_insert_stable(
            (storage_ref_.data() + *probing_iter)->data() + intra_window_index,
            slot_content,
            this->erased_slot_sentinel())) {
            case insert_result::SUCCESS: return true;
            case insert_result::DUPLICATE: return false;
            default: continue;
          }
        }
      }
      ++probing_iter;
    }
  }

  /**
   * @brief Erases an element.
   *
   * @tparam ProbeKey Input type which is convertible to 'key_type'
   *
   * @param group The Cooperative Group used to perform group erase
   * @param value The element to erase
   *
   * @return True if the given element is successfully erased
   */
  template <typename ProbeKey>
  __device__ bool erase(cooperative_groups::thread_block_tile<cg_size> const& group,
                        ProbeKey const& key) noexcept
  {
    auto probing_iter = probing_scheme_(group, key, storage_ref_.window_extent());

    while (true) {
      auto const window_slots = storage_ref_[*probing_iter];

      auto const [state, intra_window_index] = [&]() {
        auto res = detail::equal_result::UNEQUAL;
        for (auto i = 0; i < window_size; ++i) {
          res = this->predicate_.operator()<is_insert::NO>(key, this->extract_key(window_slots[i]));
          if (res != detail::equal_result::UNEQUAL) { return window_probing_results{res, i}; }
        }
        // returns dummy index `-1` for UNEQUAL
        return window_probing_results{res, -1};
      }();

      auto const group_contains_equal = group.ballot(state == detail::equal_result::EQUAL);
      if (group_contains_equal) {
        auto const src_lane = __ffs(group_contains_equal) - 1;
        auto const status =
          (group.thread_rank() == src_lane)
            ? attempt_insert_stable(
                (storage_ref_.data() + *probing_iter)->data() + intra_window_index,
                window_slots[intra_window_index],
                this->erased_slot_sentinel())
            : insert_result::CONTINUE;

        switch (group.shfl(status, src_lane)) {
          case insert_result::SUCCESS: return true;
          case insert_result::DUPLICATE: return false;
          default: continue;
        }
      }

      // Key doesn't exist, return false
      if (group.any(state == detail::equal_result::EMPTY)) { return false; }

      ++probing_iter;
    }
  }

  /**
   * @brief Indicates whether the probe key `key` was inserted into the container.
   *
   * @note If the probe key `key` was inserted into the container, returns true. Otherwise, returns
   * false.
   *
   * @tparam ProbeKey Probe key type
   *
   * @param key The key to search for
   *
   * @return A boolean indicating whether the probe key is present
   */
  template <typename ProbeKey>
  [[nodiscard]] __device__ bool contains(ProbeKey const& key) const noexcept
  {
    static_assert(cg_size == 1, "Non-CG operation is incompatible with the current probing scheme");
    auto probing_iter = probing_scheme_(key, storage_ref_.window_extent());

    while (true) {
      // TODO atomic_ref::load if insert operator is present
      auto const window_slots = storage_ref_[*probing_iter];

      for (auto& slot_content : window_slots) {
        switch (this->predicate_.operator()<is_insert::NO>(key, this->extract_key(slot_content))) {
          case detail::equal_result::UNEQUAL: continue;
          case detail::equal_result::EMPTY: return false;
          case detail::equal_result::EQUAL: return true;
        }
      }
      ++probing_iter;
    }
  }

  /**
   * @brief Indicates whether the probe key `key` was inserted into the container.
   *
   * @note If the probe key `key` was inserted into the container, returns true. Otherwise, returns
   * false.
   *
   * @tparam ProbeKey Probe key type
   *
   * @param group The Cooperative Group used to perform group contains
   * @param key The key to search for
   *
   * @return A boolean indicating whether the probe key is present
   */
  template <typename ProbeKey>
  [[nodiscard]] __device__ bool contains(
    cooperative_groups::thread_block_tile<cg_size> const& group, ProbeKey const& key) const noexcept
  {
    auto probing_iter = probing_scheme_(group, key, storage_ref_.window_extent());

    while (true) {
      auto const window_slots = storage_ref_[*probing_iter];

      auto const state = [&]() {
        auto res = detail::equal_result::UNEQUAL;
        for (auto& slot : window_slots) {
          res = this->predicate_.operator()<is_insert::NO>(key, this->extract_key(slot));
          if (res != detail::equal_result::UNEQUAL) { return res; }
        }
        return res;
      }();

      if (group.any(state == detail::equal_result::EQUAL)) { return true; }
      if (group.any(state == detail::equal_result::EMPTY)) { return false; }

      ++probing_iter;
    }
  }

  /**
   * @brief Counts the occurrence of a given key contained in the container
   *
   * @tparam ProbeKey Probe key type
   *
   * @param key The key to count for
   *
   * @return Number of occurrences found by the current thread
   */
  template <typename ProbeKey>
  [[nodiscard]] __device__ size_type count(ProbeKey const& key) const noexcept
  {
    if constexpr (not allows_duplicates) {
      return static_cast<size_type>(this->contains(key));
    } else {
      auto probing_iter = probing_scheme_(key, storage_ref_.window_extent());
      size_type count   = 0;

      while (true) {
        // TODO atomic_ref::load if insert operator is present
        auto const window_slots = storage_ref_[*probing_iter];

        for (auto& slot_content : window_slots) {
          switch (
            this->predicate_.operator()<is_insert::NO>(key, this->extract_key(slot_content))) {
            case detail::equal_result::EMPTY: return count;
            case detail::equal_result::EQUAL: ++count; break;
            default: continue;
          }
        }
        ++probing_iter;
      }
    }
  }

  /**
   * @brief Counts the occurrence of a given key contained in the container
   *
   * @tparam ProbeKey Probe key type
   *
   * @param group The Cooperative Group used to perform group count
   * @param key The key to count for
   *
   * @return Number of occurrences found by the current thread
   */
  template <typename ProbeKey>
  [[nodiscard]] __device__ size_type count(
    cooperative_groups::thread_block_tile<cg_size> const& group, ProbeKey const& key) const noexcept
  {
    auto probing_iter = probing_scheme_(group, key, storage_ref_.window_extent());
    size_type count   = 0;

    while (true) {
      auto const window_slots = storage_ref_[*probing_iter];

      auto const state = [&]() {
        auto res = detail::equal_result::UNEQUAL;
        for (auto& slot : window_slots) {
          res = this->predicate_.operator()<is_insert::NO>(key, this->extract_key(slot));
          if (res == detail::equal_result::EMPTY) { return res; }
          count += static_cast<size_type>(res);
        }
        return res;
      }();

      if (group.any(state == detail::equal_result::EMPTY)) { return count; }
      ++probing_iter;
    }
  }

  /**
   * @brief Finds an element in the container with key equivalent to the probe key.
   *
   * @note Returns a un-incrementable input iterator to the element whose key is equivalent to
   * `key`. If no such element exists, returns `end()`.
   *
   * @tparam ProbeKey Probe key type
   *
   * @param key The key to search for
   *
   * @return An iterator to the position at which the equivalent key is stored
   */
  template <typename ProbeKey>
  [[nodiscard]] __device__ const_iterator find(ProbeKey const& key) const noexcept
  {
    static_assert(cg_size == 1, "Non-CG operation is incompatible with the current probing scheme");
    auto probing_iter = probing_scheme_(key, storage_ref_.window_extent());

    while (true) {
      // TODO atomic_ref::load if insert operator is present
      auto const window_slots = storage_ref_[*probing_iter];

      for (auto i = 0; i < window_size; ++i) {
        switch (
          this->predicate_.operator()<is_insert::NO>(key, this->extract_key(window_slots[i]))) {
          case detail::equal_result::EMPTY: {
            return this->end();
          }
          case detail::equal_result::EQUAL: {
            return const_iterator{&(*(storage_ref_.data() + *probing_iter))[i]};
          }
          default: continue;
        }
      }
      ++probing_iter;
    }
  }

  /**
   * @brief Finds an element in the container with key equivalent to the probe key.
   *
   * @note Returns a un-incrementable input iterator to the element whose key is equivalent to
   * `key`. If no such element exists, returns `end()`.
   *
   * @tparam ProbeKey Probe key type
   *
   * @param group The Cooperative Group used to perform this operation
   * @param key The key to search for
   *
   * @return An iterator to the position at which the equivalent key is stored
   */
  template <typename ProbeKey>
  [[nodiscard]] __device__ const_iterator find(
    cooperative_groups::thread_block_tile<cg_size> const& group, ProbeKey const& key) const noexcept
  {
    auto probing_iter = probing_scheme_(group, key, storage_ref_.window_extent());

    while (true) {
      auto const window_slots = storage_ref_[*probing_iter];

      auto const [state, intra_window_index] = [&]() {
        auto res = detail::equal_result::UNEQUAL;
        for (auto i = 0; i < window_size; ++i) {
          res = this->predicate_.operator()<is_insert::NO>(key, this->extract_key(window_slots[i]));
          if (res != detail::equal_result::UNEQUAL) { return window_probing_results{res, i}; }
        }
        // returns dummy index `-1` for UNEQUAL
        return window_probing_results{res, -1};
      }();

      // Find a match for the probe key, thus return an iterator to the entry
      auto const group_finds_match = group.ballot(state == detail::equal_result::EQUAL);
      if (group_finds_match) {
        auto const src_lane = __ffs(group_finds_match) - 1;
        auto const res      = group.shfl(
          reinterpret_cast<intptr_t>(&(*(storage_ref_.data() + *probing_iter))[intra_window_index]),
          src_lane);
        return const_iterator{reinterpret_cast<value_type*>(res)};
      }

      // Find an empty slot, meaning that the probe key isn't present in the container
      if (group.any(state == detail::equal_result::EMPTY)) { return this->end(); }

      ++probing_iter;
    }
  }

  /**
<<<<<<< HEAD
   * @brief Retrieves all the slots corresponding to all keys in the range `[input_probe_begin,
   * input_probe_end)`.
   *
   * If key `k = *(first + i)` exists in the container, copies `k` to `output_probe` and associated
   * slot contents to `output_match`, respectively. The output order is unspecified.
   *
   * Behavior is undefined if the size of the output range exceeds the number of retrieved slots.
   * Use `count()` to determine the size of the output range.
   *
   * @tparam BlockSize Size of the thread block this operation is executed in
   * @tparam InputProbeIt Device accessible input iterator whose `value_type` is
   * convertible to the container's `key_type`
   * @tparam OutputProbeIt Device accessible input iterator whose `value_type` is
   * convertible to the container's `key_type`
   * @tparam OutputMatchIt Device accessible input iterator whose `value_type` is
   * convertible to the container's `value_type`
   * @tparam AtomicCounter Atomic counter type that follows the same semantics as
   * `cuda::atomic(_ref)`
   *
   * @param block Thread block this operation is executed in
   * @param input_probe_begin Beginning of the input sequence of keys
   * @param input_probe_end End of the input sequence of keys
   * @param output_probe Beginning of the sequence of keys corresponding to matching elements in
   * `output_match`
   * @param output_match Beginning of the sequence of matching elements
   * @param atomic_counter Counter that is used to determine the next free position in the output
   * sequences
   */
  template <int32_t BlockSize,
            class InputProbeIt,
            class OutputProbeIt,
            class OutputMatchIt,
            class AtomicCounter>
  __device__ void retrieve(cooperative_groups::thread_block const& block,
                           InputProbeIt input_probe_begin,
                           InputProbeIt input_probe_end,
                           OutputProbeIt output_probe,
                           OutputMatchIt output_match,
                           AtomicCounter& atomic_counter) const
  {
    auto constexpr is_outer = false;
    auto const n = cuco::detail::distance(input_probe_begin, input_probe_end);  // TODO include
    this->retrieve_impl<is_outer, BlockSize>(
      block, input_probe_begin, n, output_probe, output_match, atomic_counter);
  }

  /**
   * @brief Retrieves all the slots corresponding to all keys in the range `[input_probe_begin,
   * input_probe_end)`.
   *
   * If key `k = *(first + i)` exists in the container, copies `k` to `output_probe` and associated
   * slot contents to `output_match`, respectively. The output order is unspecified.
   *
   * Behavior is undefined if the size of the output range exceeds the number of retrieved slots.
   * Use `count()` to determine the size of the output range.
   *
   * If a key `k` has no matches in the container, then `{key, empty_slot_sentinel}` will be added
   * to the output sequence.
   *
   * @tparam BlockSize Size of the thread block this operation is executed in
   * @tparam InputProbeIt Device accessible input iterator whose `value_type` is
   * convertible to the container's `key_type`
   * @tparam OutputProbeIt Device accessible input iterator whose `value_type` is
   * convertible to the container's `key_type`
   * @tparam OutputMatchIt Device accessible input iterator whose `value_type` is
   * convertible to the container's `value_type`
   * @tparam AtomicCounter Atomic counter type that follows the same semantics as
   * `cuda::atomic(_ref)`
   *
   * @param block Thread block this operation is executed in
   * @param input_probe_begin Beginning of the input sequence of keys
   * @param input_probe_end End of the input sequence of keys
   * @param output_probe Beginning of the sequence of keys corresponding to matching elements in
   * `output_match`
   * @param output_match Beginning of the sequence of matching elements
   * @param atomic_counter Counter that is used to determine the next free position in the output
   * sequences
   */
  template <int32_t BlockSize,
            class InputProbeIt,
            class OutputProbeIt,
            class OutputMatchIt,
            class AtomicCounter>
  __device__ void retrieve_outer(cooperative_groups::thread_block const& block,
                                 InputProbeIt input_probe_begin,
                                 InputProbeIt input_probe_end,
                                 OutputProbeIt output_probe,
                                 OutputMatchIt output_match,
                                 AtomicCounter& atomic_counter) const
  {
    auto constexpr is_outer = true;
    auto const n = cuco::detail::distance(input_probe_begin, input_probe_end);  // TODO include
    this->retrieve_impl<is_outer, BlockSize>(
      block, input_probe_begin, n, output_probe, output_match, atomic_counter);
  }

  /**
   * @brief Retrieves all the slots corresponding to all keys in the range `[input_probe_begin,
   * input_probe_end)`.
   *
   * If key `k = *(first + i)` exists in the container, copies `k` to `output_probe` and associated
   * slot contents to `output_match`, respectively. The output order is unspecified.
   *
   * Behavior is undefined if the size of the output range exceeds the number of retrieved slots.
   * Use `count()` to determine the size of the output range.
   *
   * If `IsOuter == true` and a key `k` has no matches in the container, then `{key,
   * empty_slot_sentinel}` will be added to the output sequence.
   *
   * @tparam IsOuter Flag indicating if an inner or outer retrieve operation should be performed
   * @tparam BlockSize Size of the thread block this operation is executed in
   * @tparam InputProbeIt Device accessible input iterator whose `value_type` is
   * convertible to the container's `key_type`
   * @tparam OutputProbeIt Device accessible input iterator whose `value_type` is
   * convertible to the container's `key_type`
   * @tparam OutputMatchIt Device accessible input iterator whose `value_type` is
   * convertible to the container's `value_type`
   * @tparam AtomicCounter Atomic counter type that follows the same semantics as
   * `cuda::atomic(_ref)`
   *
   * @param block Thread block this operation is executed in
   * @param input_probe_begin Beginning of the input sequence of keys
   * @param input_probe_end End of the input sequence of keys
   * @param output_probe Beginning of the sequence of keys corresponding to matching elements in
   * `output_match`
   * @param output_match Beginning of the sequence of matching elements
   * @param atomic_counter Counter that is used to determine the next free position in the output
   * sequences
   */
  template <bool IsOuter,
            int32_t BlockSize,
            class InputProbeIt,
            class OutputProbeIt,
            class OutputMatchIt,
            class AtomicCounter>
  __device__ void retrieve_impl(cooperative_groups::thread_block const& block,
                                InputProbeIt input_probe,
                                cuco::detail::index_type n,
                                OutputProbeIt output_probe,
                                OutputMatchIt output_match,
                                AtomicCounter& atomic_counter) const
  {
    namespace cg = cooperative_groups;

    if (n == 0) { return; }

    using probe_type = typename std::iterator_traits<InputProbeIt>::value_type;

    // tuning parameter
    auto constexpr buffer_multiplier = 1;
    static_assert(buffer_multiplier > 0);

    auto constexpr probing_tile_size  = cg_size;
    auto constexpr flushing_tile_size = cuco::detail::warp_size();
    static_assert(flushing_tile_size >= probing_tile_size);

    auto constexpr num_flushing_tiles   = BlockSize / flushing_tile_size;
    auto constexpr max_matches_per_step = flushing_tile_size * window_size;
    auto constexpr buffer_size          = buffer_multiplier * max_matches_per_step;

    auto const flushing_tile = cg::tiled_partition<flushing_tile_size>(block);
    auto const probing_tile  = cg::tiled_partition<probing_tile_size>(block);

    auto const flushing_tile_id = flushing_tile.meta_group_rank();
    auto idx                    = probing_tile.meta_group_rank();
    auto const stride           = probing_tile.meta_group_size();

    // TODO align to 16B?
    __shared__ probe_type probe_buffers[num_flushing_tiles][buffer_size];
    __shared__ value_type match_buffers[num_flushing_tiles][buffer_size];
    size_type num_matches = 0;

    auto flush_buffers = [&](cg::coalesced_group const& tile) {
      auto const rank = tile.thread_rank();

#if defined(CUCO_HAS_CG_INVOKE_ONE)
      auto const offset = cg::invoke_one_broadcast(tile, [&]() {
        return atomic_counter.fetch_add(num_matches, cuda::std::memory_order_relaxed);
      });
#else
      size_type offset;
      if (rank == 0) {
        offset = atomic_counter.fetch_add(num_matches, cuda::std::memory_order_relaxed);
      }
      offset = tile.shfl(offset, 0);
#endif

      // flush_buffers
      for (size_type i = rank; i < num_matches; i += tile.size()) {
        *(output_probe + offset + i) = probe_buffers[flushing_tile_id][i];
        *(output_match + offset + i) = match_buffers[flushing_tile_id][i];
      }
    };

    while (flushing_tile.any(idx < n)) {
      bool active_flag = idx < n;
      auto const active_flushing_tile =
        cg::binary_partition<flushing_tile_size>(flushing_tile, active_flag);

      if (active_flag) {
        // perform probing
        // make sure the flushing_tile is converged at this point to get a coalesced load
        auto const& probe = *(input_probe + idx);
        auto probing_iter =
          this->probing_scheme_(probing_tile, probe, this->storage_ref_.window_extent());
        bool empty_found                      = false;
        bool match_found                      = false;
        [[maybe_unused]] bool found_any_match = false;  // only needed if `IsOuter == true`

        while (true) {
          // TODO atomic_ref::load if insert operator is present
          auto const window_slots = this->storage_ref_[*probing_iter];

          for (int32_t i = 0; i < window_size; ++i) {
            if (not empty_found) {
              // inspect slot content
              switch (this->predicate_.operator()<is_insert::NO>(
                probe, this->extract_key(window_slots[i]))) {
                case detail::equal_result::EMPTY: {
                  empty_found = true;
                  break;
                }
                case detail::equal_result::EQUAL: {
                  match_found = true;
                  break;
                }
                default: {
                  break;
                }
              }
            }

            if (active_flushing_tile.any(match_found)) {
              auto const matching_tile = cg::binary_partition(active_flushing_tile, match_found);
              // stage matches in shmem buffer
              if (match_found) {
                probe_buffers[flushing_tile_id][num_matches + matching_tile.thread_rank()] = probe;
                match_buffers[flushing_tile_id][num_matches + matching_tile.thread_rank()] =
                  window_slots[i];
              }

              // add number of new matches to the buffer counter
              num_matches += (match_found) ? matching_tile.size()
                                           : active_flushing_tile.size() - matching_tile.size();
            }

            if constexpr (IsOuter) {
              if (not found_any_match /*yet*/ and probing_tile.any(match_found) /*now*/) {
                found_any_match = true;
              }
            }

            // reset flag for next iteration
            match_found = false;
          }
          empty_found = probing_tile.any(empty_found);

          // check if all probing tiles have finished their work
          bool const finished = active_flushing_tile.all(empty_found);

          if constexpr (IsOuter) {
            if (finished) {
              bool const writes_sentinel =
                ((probing_tile.thread_rank() == 0) and not found_any_match);

              auto const sentinel_writers =
                cg::binary_partition(active_flushing_tile, writes_sentinel);
              if (writes_sentinel) {
                auto const rank = sentinel_writers.thread_rank();
                probe_buffers[flushing_tile_id][num_matches + rank] = probe;
                match_buffers[flushing_tile_id][num_matches + rank] = this->empty_slot_sentinel();
              }
              // add number of new matches to the buffer counter
              num_matches += (writes_sentinel)
                               ? sentinel_writers.size()
                               : active_flushing_tile.size() - sentinel_writers.size();
            }
            //             if (finished and not found_any_match) {
            // #if defined(CUCO_HAS_CG_INVOKE_ONE)
            //               cg::invoke_one(probing_tile, [&]() {
            //                 probe_buffers[flushing_tile_id][num_matches] = probe;
            //                 probe_buffers[flushing_tile_id][num_matches] =
            //                 this->empty_slot_sentinel();
            //               });
            // #else
            //               if (probing_tile.thread_rank() == 0) {
            //                 probe_buffers[flushing_tile_id][num_matches] = probe;
            //                 probe_buffers[flushing_tile_id][num_matches] =
            //                 this->empty_slot_sentinel();
            //               }
            // #endif
            //               num_matches++;  // not really a match but a sentinel in the buffer
            //             }
          }

          // if the buffer has not enough empty slots for the next iteration
          if (num_matches > (buffer_size - max_matches_per_step)) {
            flush_buffers(active_flushing_tile);

            // reset buffer counter
            num_matches = 0;
          }

          // the entire flushing tile has finished its work
          if (finished) { break; }

          // onto the next probing window
          ++probing_iter;
        }

        // entire flusing_tile has finished; flush remaining elements
        if (num_matches != 0 and active_flushing_tile.all((idx + stride) >= n)) {
          flush_buffers(active_flushing_tile);
        }
      }

      // onto the next key
      idx += stride;
    }
  }

  /**
   * @brief Executes a callback on every element in the container with key equivalent to the probe
   * key.
=======
   * @brief For a given key, applies the function object `callback_op` to the copy of all
   * corresponding matches found in the container.
>>>>>>> ae3ac6e4
   *
   * @note The return value of `callback_op`, if any, is ignored.
   *
   * @tparam ProbeKey Probe key type
   * @tparam CallbackOp Type of unary callback function object
   *
   * @param key The key to search for
   * @param callback_op Function to apply to every matched slot
   */
  template <class ProbeKey, class CallbackOp>
  __device__ void for_each(ProbeKey const& key, CallbackOp&& callback_op) const noexcept
  {
    static_assert(cg_size == 1, "Non-CG operation is incompatible with the current probing scheme");
    auto probing_iter = this->probing_scheme_(key, this->storage_ref_.window_extent());

    while (true) {
      // TODO atomic_ref::load if insert operator is present
      auto const window_slots = this->storage_ref_[*probing_iter];

      for (int32_t i = 0; i < window_size; ++i) {
        switch (
          this->predicate_.operator()<is_insert::NO>(key, this->extract_key(window_slots[i]))) {
          case detail::equal_result::EMPTY: {
            return;
          }
          case detail::equal_result::EQUAL: {
            callback_op(window_slots[i]);
            continue;
          }
          default: continue;
        }
      }
      ++probing_iter;
    }
  }

  /**
   * @brief For a given key, applies the function object `callback_op` to the copy of all
   * corresponding matches found in the container.
   *
   * @note This function uses cooperative group semantics, meaning that any thread may call the
   * callback if it finds a matching element. If multiple elements are found within the same group,
   * each thread with a match will call the callback with its associated element.
   *
   * @note The return value of `callback_op`, if any, is ignored.
   *
   * @note Synchronizing `group` within `callback_op` is undefined behavior.
   *
   * @tparam ProbeKey Probe key type
   * @tparam CallbackOp Type of unary callback function object
   *
   * @param group The Cooperative Group used to perform this operation
   * @param key The key to search for
   * @param callback_op Function to apply to every matched slot
   */
  template <class ProbeKey, class CallbackOp>
  __device__ void for_each(cooperative_groups::thread_block_tile<cg_size> const& group,
                           ProbeKey const& key,
                           CallbackOp&& callback_op) const noexcept
  {
    auto probing_iter = this->probing_scheme_(group, key, this->storage_ref_.window_extent());
    bool empty        = false;

    while (true) {
      // TODO atomic_ref::load if insert operator is present
      auto const window_slots = this->storage_ref_[*probing_iter];

      for (int32_t i = 0; i < window_size and !empty; ++i) {
        switch (
          this->predicate_.operator()<is_insert::NO>(key, this->extract_key(window_slots[i]))) {
          case detail::equal_result::EMPTY: {
            empty = true;
            continue;
          }
          case detail::equal_result::EQUAL: {
            callback_op(window_slots[i]);
            continue;
          }
          default: {
            continue;
          }
        }
      }
      if (group.any(empty)) { return; }

      ++probing_iter;
    }
  }

  /**
   * @brief Applies the function object `callback_op` to the copy of every slot in the container
   * with key equivalent to the probe key and can additionally perform work that requires
   * synchronizing the Cooperative Group performing this operation.
   *
   * @note This function uses cooperative group semantics, meaning that any thread may call the
   * callback if it finds a matching element. If multiple elements are found within the same group,
   * each thread with a match will call the callback with its associated element.
   *
   * @note Synchronizing `group` within `callback_op` is undefined behavior.
   *
   * @note The return value of `callback_op`, if any, is ignored.
   *
   * @note The `sync_op` function can be used to perform work that requires synchronizing threads in
   * `group` inbetween probing steps, where the number of probing steps performed between
   * synchronization points is capped by `window_size * cg_size`. The functor will be called right
   * after the current probing window has been traversed.
   *
   * @tparam ProbeKey Probe key type
   * @tparam CallbackOp Type of unary callback function object
   * @tparam SyncOp Type of function object which accepts the current `group` object
   *
   * @param group The Cooperative Group used to perform this operation
   * @param key The key to search for
   * @param callback_op Function to apply to every matched slot
   * @param sync_op Function that is allowed to synchronize `group` inbetween probing windows
   */
  template <class ProbeKey, class CallbackOp, class SyncOp>
  __device__ void for_each(cooperative_groups::thread_block_tile<cg_size> const& group,
                           ProbeKey const& key,
                           CallbackOp&& callback_op,
                           SyncOp&& sync_op) const noexcept
  {
    auto probing_iter = this->probing_scheme_(group, key, this->storage_ref_.window_extent());
    bool empty        = false;

    while (true) {
      // TODO atomic_ref::load if insert operator is present
      auto const window_slots = this->storage_ref_[*probing_iter];

      for (int32_t i = 0; i < window_size and !empty; ++i) {
        switch (
          this->predicate_.operator()<is_insert::NO>(key, this->extract_key(window_slots[i]))) {
          case detail::equal_result::EMPTY: {
            empty = true;
            continue;
          }
          case detail::equal_result::EQUAL: {
            callback_op(window_slots[i]);
            continue;
          }
          default: {
            continue;
          }
        }
      }
      sync_op(group);
      if (group.any(empty)) { return; }

      ++probing_iter;
    }
  }

  /**
   * @brief Extracts the key from a given value type.
   *
   * @tparam Value Input type which is convertible to 'value_type'
   *
   * @param value The input value
   *
   * @return The key
   */
  template <typename Value>
  [[nodiscard]] __host__ __device__ constexpr auto const& extract_key(
    Value const& value) const noexcept
  {
    if constexpr (this->has_payload) {
      return thrust::raw_reference_cast(value).first;
    } else {
      return thrust::raw_reference_cast(value);
    }
  }

  /**
   * @brief Extracts the payload from a given value type.
   *
   * @note This function is only available if `this->has_payload == true`
   *
   * @tparam Value Input type which is convertible to 'value_type'
   *
   * @param value The input value
   *
   * @return The payload
   */
  template <typename Value, typename Enable = std::enable_if_t<has_payload and sizeof(Value)>>
  [[nodiscard]] __device__ constexpr auto const& extract_payload(Value const& value) const noexcept
  {
    return thrust::raw_reference_cast(value).second;
  }

  /**
   * @brief Converts the given type to the container's native `value_type`.
   *
   * @tparam T Input type which is convertible to 'value_type'
   *
   * @param value The input value
   *
   * @return The converted object
   */
  template <typename T>
  [[nodiscard]] __device__ constexpr value_type native_value(T const& value) const noexcept
  {
    if constexpr (this->has_payload) {
      return {static_cast<key_type>(this->extract_key(value)), this->extract_payload(value)};
    } else {
      return static_cast<value_type>(value);
    }
  }

  /**
   * @brief Converts the given type to the container's native `value_type` while maintaining the
   * heterogeneous key type.
   *
   * @tparam T Input type which is convertible to 'value_type'
   *
   * @param value The input value
   *
   * @return The converted object
   */
  template <typename T>
  [[nodiscard]] __device__ constexpr auto heterogeneous_value(T const& value) const noexcept
  {
    if constexpr (this->has_payload and not cuda::std::is_same_v<T, value_type>) {
      using mapped_type = decltype(this->empty_value_sentinel());
      if constexpr (cuco::detail::is_cuda_std_pair_like<T>::value) {
        return cuco::pair{cuda::std::get<0>(value),
                          static_cast<mapped_type>(cuda::std::get<1>(value))};
      } else {
        // hail mary (convert using .first/.second members)
        return cuco::pair{thrust::raw_reference_cast(value.first),
                          static_cast<mapped_type>(value.second)};
      }
    } else {
      return thrust::raw_reference_cast(value);
    }
  }

  /**
   * @brief Gets the sentinel used to represent an erased slot.
   *
   * @return The sentinel value used to represent an erased slot
   */
  [[nodiscard]] __device__ constexpr value_type const erased_slot_sentinel() const noexcept
  {
    if constexpr (this->has_payload) {
      return cuco::pair{this->erased_key_sentinel(), this->empty_value_sentinel()};
    } else {
      return this->erased_key_sentinel();
    }
  }

  /**
   * @brief Inserts the specified element with one single CAS operation.
   *
   * @tparam Value Input type which is convertible to 'value_type'
   *
   * @param address Pointer to the slot in memory
   * @param expected Element to compare against
   * @param desired Element to insert
   *
   * @return Result of this operation, i.e., success/continue/duplicate
   */
  template <typename Value>
  [[nodiscard]] __device__ constexpr insert_result packed_cas(value_type* address,
                                                              value_type expected,
                                                              Value desired) noexcept
  {
    using packed_type = cuda::std::conditional_t<sizeof(value_type) == 4, uint32_t, uint64_t>;

    auto* slot_ptr     = reinterpret_cast<packed_type*>(address);
    auto* expected_ptr = reinterpret_cast<packed_type*>(&expected);
    auto* desired_ptr  = reinterpret_cast<packed_type*>(&desired);

    auto slot_ref = cuda::atomic_ref<packed_type, Scope>{*slot_ptr};

    auto const success =
      slot_ref.compare_exchange_strong(*expected_ptr, *desired_ptr, cuda::memory_order_relaxed);

    if (success) {
      return insert_result::SUCCESS;
    } else {
      return this->predicate_.equal_to(this->extract_key(desired), this->extract_key(expected)) ==
                 detail::equal_result::EQUAL
               ? insert_result::DUPLICATE
               : insert_result::CONTINUE;
    }
  }

  /**
   * @brief Inserts the specified element with two back-to-back CAS operations.
   *
   * @note This CAS can be used exclusively for `cuco::op::insert` operations.
   *
   * @tparam Value Input type which is convertible to 'value_type'
   *
   * @param address Pointer to the slot in memory
   * @param expected Element to compare against
   * @param desired Element to insert
   *
   * @return Result of this operation, i.e., success/continue/duplicate
   */
  template <typename Value>
  [[nodiscard]] __device__ constexpr insert_result back_to_back_cas(value_type* address,
                                                                    value_type const& expected,
                                                                    Value const& desired) noexcept
  {
    using mapped_type = cuda::std::decay_t<decltype(this->empty_value_sentinel())>;

    auto expected_key     = expected.first;
    auto expected_payload = this->empty_value_sentinel();

    cuda::atomic_ref<key_type, Scope> key_ref(address->first);
    cuda::atomic_ref<mapped_type, Scope> payload_ref(address->second);

    auto const key_cas_success = key_ref.compare_exchange_strong(
      expected_key, static_cast<key_type>(desired.first), cuda::memory_order_relaxed);
    auto payload_cas_success = payload_ref.compare_exchange_strong(
      expected_payload, desired.second, cuda::memory_order_relaxed);

    // if key success
    if (key_cas_success) {
      while (not payload_cas_success) {
        payload_cas_success =
          payload_ref.compare_exchange_strong(expected_payload = this->empty_value_sentinel(),
                                              desired.second,
                                              cuda::memory_order_relaxed);
      }
      return insert_result::SUCCESS;
    } else if (payload_cas_success) {
      // This is insert-specific, cannot for `erase` operations
      payload_ref.store(this->empty_value_sentinel(), cuda::memory_order_relaxed);
    }

    // Our key was already present in the slot, so our key is a duplicate
    // Shouldn't use `predicate` operator directly since it includes a redundant bitwise compare
    if (this->predicate_.equal_to(desired.first, expected_key) == detail::equal_result::EQUAL) {
      return insert_result::DUPLICATE;
    }

    return insert_result::CONTINUE;
  }

  /**
   * @brief Inserts the specified element with CAS-dependent write operations.
   *
   * @tparam Value Input type which is convertible to 'value_type'
   *
   * @param address Pointer to the slot in memory
   * @param expected Element to compare against
   * @param desired Element to insert
   *
   * @return Result of this operation, i.e., success/continue/duplicate
   */
  template <typename Value>
  [[nodiscard]] __device__ constexpr insert_result cas_dependent_write(
    value_type* address, value_type const& expected, Value const& desired) noexcept
  {
    using mapped_type = cuda::std::decay_t<decltype(this->empty_value_sentinel())>;

    cuda::atomic_ref<key_type, Scope> key_ref(address->first);
    auto expected_key  = expected.first;
    auto const success = key_ref.compare_exchange_strong(
      expected_key, static_cast<key_type>(desired.first), cuda::memory_order_relaxed);

    // if key success
    if (success) {
      cuda::atomic_ref<mapped_type, Scope> payload_ref(address->second);
      payload_ref.store(desired.second, cuda::memory_order_relaxed);
      return insert_result::SUCCESS;
    }

    // Our key was already present in the slot, so our key is a duplicate
    // Shouldn't use `predicate` operator directly since it includes a redundant bitwise compare
    if (this->predicate_.equal_to(desired.first, expected_key) == detail::equal_result::EQUAL) {
      return insert_result::DUPLICATE;
    }

    return insert_result::CONTINUE;
  }

  /**
   * @brief Attempts to insert an element into a slot.
   *
   * @note Dispatches the correct implementation depending on the container
   * type and presence of other operator mixins.
   *
   * @tparam Value Input type which is convertible to 'value_type'
   *
   * @param address Pointer to the slot in memory
   * @param expected Element to compare against
   * @param desired Element to insert
   *
   * @return Result of this operation, i.e., success/continue/duplicate
   */
  template <typename Value>
  [[nodiscard]] __device__ insert_result attempt_insert(value_type* address,
                                                        value_type const& expected,
                                                        Value const& desired) noexcept
  {
    if constexpr (sizeof(value_type) <= 8) {
      return packed_cas(address, expected, desired);
    } else {
#if (__CUDA_ARCH__ < 700)
      return cas_dependent_write(address, expected, desired);
#else
      return back_to_back_cas(address, expected, desired);
#endif
    }
  }

  /**
   * @brief Attempts to insert an element into a slot.
   *
   * @note Dispatches the correct implementation depending on the container
   * type and presence of other operator mixins.
   *
   * @note `stable` indicates that the payload will only be updated once from the sentinel value to
   * the desired value, meaning there can be no ABA situations.
   *
   * @tparam Value Input type which is convertible to 'value_type'
   *
   * @param address Pointer to the slot in memory
   * @param expected Element to compare against
   * @param desired Element to insert
   *
   * @return Result of this operation, i.e., success/continue/duplicate
   */
  template <typename Value>
  [[nodiscard]] __device__ insert_result attempt_insert_stable(value_type* address,
                                                               value_type const& expected,
                                                               Value const& desired) noexcept
  {
    if constexpr (sizeof(value_type) <= 8) {
      return packed_cas(address, expected, desired);
    } else {
      return cas_dependent_write(address, expected, desired);
    }
  }

  /**
   * @brief Waits until the slot payload has been updated
   *
   * @note The function will return once the slot payload is no longer equal to the sentinel
   * value.
   *
   * @tparam T Map slot type
   *
   * @param slot The target slot to check payload with
   * @param sentinel The slot sentinel value
   */
  template <typename T>
  __device__ void wait_for_payload(T& slot, T const& sentinel) const noexcept
  {
    auto ref = cuda::atomic_ref<T, Scope>{slot};
    T current;
    // TODO exponential backoff strategy
    do {
      current = ref.load(cuda::std::memory_order_relaxed);
    } while (cuco::detail::bitwise_compare(current, sentinel));
  }

  // TODO: Clean up the sentinel handling since it's duplicated in ref and equal wrapper
  value_type empty_slot_sentinel_;  ///< Sentinel value indicating an empty slot
  detail::equal_wrapper<key_type, key_equal> predicate_;  ///< Key equality binary callable
  probing_scheme_type probing_scheme_;                    ///< Probing scheme
  storage_ref_type storage_ref_;                          ///< Slot storage ref
};

}  // namespace detail
}  // namespace cuco<|MERGE_RESOLUTION|>--- conflicted
+++ resolved
@@ -17,12 +17,8 @@
 #pragma once
 
 #include <cuco/detail/equal_wrapper.cuh>
-<<<<<<< HEAD
-#include <cuco/detail/probing_scheme_base.cuh>
+#include <cuco/detail/probing_scheme/probing_scheme_base.cuh>
 #include <cuco/detail/utility/cuda.cuh>
-=======
-#include <cuco/detail/probing_scheme/probing_scheme_base.cuh>
->>>>>>> ae3ac6e4
 #include <cuco/extent.cuh>
 #include <cuco/pair.cuh>
 #include <cuco/probing_scheme.cuh>
@@ -983,7 +979,6 @@
   }
 
   /**
-<<<<<<< HEAD
    * @brief Retrieves all the slots corresponding to all keys in the range `[input_probe_begin,
    * input_probe_end)`.
    *
@@ -1306,12 +1301,8 @@
   }
 
   /**
-   * @brief Executes a callback on every element in the container with key equivalent to the probe
-   * key.
-=======
    * @brief For a given key, applies the function object `callback_op` to the copy of all
    * corresponding matches found in the container.
->>>>>>> ae3ac6e4
    *
    * @note The return value of `callback_op`, if any, is ignored.
    *
