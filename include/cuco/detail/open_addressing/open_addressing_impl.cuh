--- conflicted
+++ resolved
@@ -499,38 +499,6 @@
   }
 
   /**
-<<<<<<< HEAD
-   * @brief Counts the occurrences of keys in `[first, last)` contained in the container
-   *
-   * @tparam Input Device accessible input iterator
-   *
-   * @param first Beginning of the sequence of keys to count
-   * @param last End of the sequence of keys to count
-   * @param stream CUDA stream used for count
-   *
-   * @return The sum of total occurrences of all keys in `[first, last)`
-   */
-  template <typename InputIt, typename Ref>
-  [[nodiscard]] size_type count(InputIt first,
-                                InputIt last,
-                                Ref container_ref,
-                                cuda_stream_ref stream = {}) const noexcept
-  {
-    auto const num_keys = cuco::detail::distance(first, last);
-    if (num_keys == 0) { return 0; }
-
-    auto counter =
-      detail::counter_storage<size_type, thread_scope, allocator_type>{this->allocator()};
-    counter.reset(stream);
-
-    auto const grid_size = cuco::detail::grid_size(num_keys, cg_size);
-
-    detail::count<cg_size, cuco::detail::default_block_size()>
-      <<<grid_size, cuco::detail::default_block_size(), 0, stream>>>(
-        first, num_keys, counter.data(), container_ref);
-
-    return counter.load_to_host(stream);
-=======
    * @brief For all keys in the range `[first, last)`, asynchronously finds
    * a match with its key equivalent to the query key.
    *
@@ -559,7 +527,39 @@
     detail::find<cg_size, cuco::detail::default_block_size()>
       <<<grid_size, cuco::detail::default_block_size(), 0, stream>>>(
         first, num_keys, output_begin, container_ref);
->>>>>>> 3fa77ad0
+  }
+
+  /**
+   * @brief Counts the occurrences of keys in `[first, last)` contained in the container
+   *
+   * @tparam Input Device accessible input iterator
+   *
+   * @param first Beginning of the sequence of keys to count
+   * @param last End of the sequence of keys to count
+   * @param stream CUDA stream used for count
+   *
+   * @return The sum of total occurrences of all keys in `[first, last)`
+   */
+  template <typename InputIt, typename Ref>
+  [[nodiscard]] size_type count(InputIt first,
+                                InputIt last,
+                                Ref container_ref,
+                                cuda_stream_ref stream = {}) const noexcept
+  {
+    auto const num_keys = cuco::detail::distance(first, last);
+    if (num_keys == 0) { return 0; }
+
+    auto counter =
+      detail::counter_storage<size_type, thread_scope, allocator_type>{this->allocator()};
+    counter.reset(stream);
+
+    auto const grid_size = cuco::detail::grid_size(num_keys, cg_size);
+
+    detail::count<cg_size, cuco::detail::default_block_size()>
+      <<<grid_size, cuco::detail::default_block_size(), 0, stream>>>(
+        first, num_keys, counter.data(), container_ref);
+
+    return counter.load_to_host(stream);
   }
 
   /**
