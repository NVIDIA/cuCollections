/*
 * SPDX-FileCopyrightText: Copyright (c) 2023 NVIDIA CORPORATION & AFFILIATES. All rights reserved.
 * SPDX-License-Identifier: Apache-2.0
 *
 * Licensed under the Apache License, Version 2.0 (the "License");
 * you may not use this file except in compliance with the License.
 * You may obtain a copy of the License at
 *
 * http://www.apache.org/licenses/LICENSE-2.0
 *
 * Unless required by applicable law or agreed to in writing, software
 * distributed under the License is distributed on an "AS IS" BASIS,
 * WITHOUT WARRANTIES OR CONDITIONS OF ANY KIND, either express or implied.
 * See the License for the specific language governing permissions and
 * limitations under the License.
 */

#include <cuco/detail/trie/dynamic_bitset/kernels.cuh>
#include <cuco/detail/utility/cuda.hpp>

#include <thrust/device_vector.h>
#include <thrust/execution_policy.h>

#include <cuda/std/bit>

namespace cuco {
namespace experimental {
namespace detail {

template <class Allocator>
constexpr dynamic_bitset<Allocator>::dynamic_bitset(Allocator const& allocator)
  : allocator_{allocator},
    n_bits_{0},
    is_built_{false},
    words_{allocator},
    ranks_true_{allocator},
    ranks_false_{allocator},
    selects_true_{allocator},
    selects_false_{allocator}
{
}

template <class Allocator>
constexpr void dynamic_bitset<Allocator>::push_back(bool bit) noexcept
{
  if (n_bits_ % bits_per_block == 0) {
    words_.resize(words_.size() + words_per_block);  // Extend storage by one block
  }

  set(n_bits_++, bit);
}

template <class Allocator>
constexpr void dynamic_bitset<Allocator>::set(size_type index, bool bit) noexcept
{
  is_built_         = false;
  size_type word_id = index / bits_per_word;
  size_type bit_id  = index % bits_per_word;
  if (bit) {
    words_[word_id] |= 1UL << bit_id;
  } else {
    words_[word_id] &= ~(1UL << bit_id);
  }
}

template <class Allocator>
constexpr void dynamic_bitset<Allocator>::set_last(bool bit) noexcept
{
  set(n_bits_ - 1, bit);
}

template <class Allocator>
template <typename KeyIt, typename OutputIt>
constexpr void dynamic_bitset<Allocator>::test(KeyIt keys_begin,
                                               KeyIt keys_end,
                                               OutputIt outputs_begin,
                                               cuda_stream_ref stream) noexcept

{
  build();
  auto const num_keys = cuco::detail::distance(keys_begin, keys_end);
  if (num_keys == 0) { return; }

  auto const grid_size = cuco::detail::grid_size(num_keys);

  bitset_test_kernel<<<grid_size, cuco::detail::default_block_size(), 0, stream>>>(
    ref(), keys_begin, outputs_begin, num_keys);
}

template <class Allocator>
template <typename KeyIt, typename OutputIt>
constexpr void dynamic_bitset<Allocator>::rank(KeyIt keys_begin,
                                               KeyIt keys_end,
                                               OutputIt outputs_begin,
<<<<<<< HEAD
                                               cuda_stream_ref stream) noexcept

=======
                                               cuda_stream_ref stream) const noexcept
>>>>>>> 37ebd0c3
{
  build();
  auto const num_keys = cuco::detail::distance(keys_begin, keys_end);
  if (num_keys == 0) { return; }

  auto const grid_size = cuco::detail::grid_size(num_keys);

  bitset_rank_kernel<<<grid_size, cuco::detail::default_block_size(), 0, stream>>>(
    ref(), keys_begin, outputs_begin, num_keys);
}

template <class Allocator>
template <typename KeyIt, typename OutputIt>
constexpr void dynamic_bitset<Allocator>::select(KeyIt keys_begin,
                                                 KeyIt keys_end,
                                                 OutputIt outputs_begin,
                                                 cuda_stream_ref stream) noexcept

{
  build();
  auto const num_keys = cuco::detail::distance(keys_begin, keys_end);
  if (num_keys == 0) { return; }

  auto const grid_size = cuco::detail::grid_size(num_keys);

  bitset_select_kernel<<<grid_size, cuco::detail::default_block_size(), 0, stream>>>(
    ref(), keys_begin, outputs_begin, num_keys);
}

template <class Allocator>
constexpr void dynamic_bitset<Allocator>::build_ranks_and_selects(
  thrust::device_vector<rank_type, rank_allocator_type>& ranks,
  thrust::device_vector<size_type, size_allocator_type>& selects,
  bool flip_bits) noexcept
{
  if (n_bits_ == 0) { return; }

  // Step 1. Compute prefix sum of per-word bit counts
  // Population counts for each word
  // Sized to have one extra entry for subsequent prefix sum
  size_type num_words = words_.size();
  thrust::device_vector<size_type> bit_counts(num_words + 1);
  auto grid_size = cuco::detail::grid_size(num_words);
  bit_counts_kernel<<<grid_size, cuco::detail::default_block_size()>>>(
    thrust::raw_pointer_cast(words_.data()),
    thrust::raw_pointer_cast(bit_counts.data()),
    num_words,
    flip_bits);

  thrust::exclusive_scan(thrust::device, bit_counts.begin(), bit_counts.end(), bit_counts.begin());

  // Step 2. Compute ranks
  size_type num_blocks = (num_words - 1) / words_per_block + 2;
  ranks.resize(num_blocks);

  grid_size = cuco::detail::grid_size(num_blocks);
  encode_ranks_from_prefix_bit_counts<<<grid_size, cuco::detail::default_block_size()>>>(
    thrust::raw_pointer_cast(bit_counts.data()),
    thrust::raw_pointer_cast(ranks.data()),
    num_words,
    num_blocks,
    words_per_block);

  // Step 3. Compute selects
  thrust::device_vector<size_type> select_markers(num_blocks);
  mark_blocks_with_select_entries<<<grid_size, cuco::detail::default_block_size()>>>(
    thrust::raw_pointer_cast(bit_counts.data()),
    thrust::raw_pointer_cast(select_markers.data()),
    num_blocks,
    words_per_block,
    bits_per_block);

  size_type num_selects =
    thrust::reduce(thrust::device, select_markers.begin(), select_markers.end());
  selects.resize(num_selects);

  // Generate indices of non-zeros in select_markers
  thrust::copy_if(thrust::device,
                  thrust::make_counting_iterator(0lu),
                  thrust::make_counting_iterator(num_blocks),
                  select_markers.begin(),
                  selects.begin(),
                  thrust::identity());
}

template <class Allocator>
constexpr void dynamic_bitset<Allocator>::build() noexcept
{
  if (not is_built_) {
    build_ranks_and_selects(ranks_true_, selects_true_, false);   // 1 bits
    build_ranks_and_selects(ranks_false_, selects_false_, true);  // 0 bits
    is_built_ = true;
  }
}

template <class Allocator>
constexpr dynamic_bitset<Allocator>::ref_type dynamic_bitset<Allocator>::ref() const noexcept
{
  return ref_type{storage_ref_type{thrust::raw_pointer_cast(words_.data()),
                                   thrust::raw_pointer_cast(ranks_true_.data()),
                                   thrust::raw_pointer_cast(selects_true_.data()),
                                   thrust::raw_pointer_cast(ranks_false_.data()),
                                   thrust::raw_pointer_cast(selects_false_.data())}};
}

template <class Allocator>
constexpr dynamic_bitset<Allocator>::size_type dynamic_bitset<Allocator>::size() const noexcept
{
  return n_bits_;
}

// Device reference implementations

template <class Allocator>
__host__ __device__ constexpr dynamic_bitset<Allocator>::reference::reference(
  storage_ref_type storage) noexcept
  : storage_{storage}
{
}

template <class Allocator>
__device__ constexpr bool dynamic_bitset<Allocator>::reference::test(size_type key) const noexcept
{
  return (storage_.words_ref_[key / bits_per_word] >> (key % bits_per_word)) & 1UL;
}

template <class Allocator>
__device__ constexpr typename dynamic_bitset<Allocator>::word_type
dynamic_bitset<Allocator>::reference::word(size_type word_id) const noexcept
{
  return storage_.words_ref_[word_id];
}

template <class Allocator>
__device__ typename dynamic_bitset<Allocator>::size_type
dynamic_bitset<Allocator>::reference::find_next(size_type key) const noexcept
{
  size_type word_id = key / bits_per_word;
  size_type bit_id  = key % bits_per_word;
  word_type word    = storage_.words_ref_[word_id];
  word &= ~(0lu) << bit_id;
  while (word == 0) {
    word = storage_.words_ref_[++word_id];
  }
  return word_id * bits_per_word + __ffsll(word) - 1;  // cuda intrinsic
}

template <class Allocator>
__device__ constexpr typename dynamic_bitset<Allocator>::size_type
dynamic_bitset<Allocator>::reference::rank(size_type key) const noexcept
{
  size_type word_id   = key / bits_per_word;
  size_type bit_id    = key % bits_per_word;
  size_type rank_id   = word_id / words_per_block;
  size_type offset_id = word_id % words_per_block;

  auto rank   = storage_.ranks_true_ref_[rank_id];
  size_type n = rank.base();

  if (offset_id != 0) { n += rank.offsets_[offset_id - 1]; }

  n += cuda::std::popcount(storage_.words_ref_[word_id] & ((1UL << bit_id) - 1));

  return n;
}

template <class Allocator>
__device__ constexpr typename dynamic_bitset<Allocator>::size_type
dynamic_bitset<Allocator>::reference::select(size_type count) const noexcept
{
  auto rank_id = initial_rank_estimate(count, storage_.selects_true_ref_, storage_.ranks_true_ref_);
  auto rank    = storage_.ranks_true_ref_[rank_id];

  size_type word_id = rank_id * words_per_block;
  word_id += subtract_rank_from_count(count, rank);

  return word_id * bits_per_word + select_bit_in_word(count, storage_.words_ref_[word_id]);
}

template <class Allocator>
__device__ constexpr typename dynamic_bitset<Allocator>::size_type
dynamic_bitset<Allocator>::reference::select_false(size_type count) const noexcept
{
  auto rank_id =
    initial_rank_estimate(count, storage_.selects_false_ref_, storage_.ranks_false_ref_);
  auto rank = storage_.ranks_false_ref_[rank_id];

  size_type word_id = rank_id * words_per_block;
  word_id += subtract_rank_from_count(count, rank);

  return word_id * bits_per_word + select_bit_in_word(count, ~(storage_.words_ref_[word_id]));
}

template <class Allocator>
template <typename SelectsRef, typename RanksRef>
__device__ constexpr typename dynamic_bitset<Allocator>::size_type
dynamic_bitset<Allocator>::reference::initial_rank_estimate(size_type count,
                                                            SelectsRef const& selects,
                                                            RanksRef const& ranks) const noexcept
{
  size_type block_id = count / (bits_per_word * words_per_block);
  size_type begin    = selects[block_id];
  size_type end      = selects[block_id + 1] + 1UL;

  if (begin + 10 >= end) {  // Linear search
    while (count >= ranks[begin + 1].base()) {
      ++begin;
    }
  } else {  // Binary search
    while (begin + 1 < end) {
      size_type middle = (begin + end) / 2;
      if (count < ranks[middle].base()) {
        end = middle;
      } else {
        begin = middle;
      }
    }
  }
  return begin;
}

template <class Allocator>
template <typename Rank>
__device__ constexpr typename dynamic_bitset<Allocator>::size_type
dynamic_bitset<Allocator>::reference::subtract_rank_from_count(size_type& count,
                                                               Rank rank) const noexcept
{
  count -= rank.base();

  bool a0       = count >= rank.offsets_[0];
  bool a1       = count >= rank.offsets_[1];
  bool a2       = count >= rank.offsets_[2];
  size_type inc = a0 + a1 + a2;

  count -= (inc > 0) * rank.offsets_[inc - (inc > 0)];

  return inc;
}

template <class Allocator>
__device__ typename dynamic_bitset<Allocator>::size_type
dynamic_bitset<Allocator>::reference::select_bit_in_word(size_type N, word_type word) const noexcept
{
  for (size_type pos = 0; pos < N; pos++) {
    word &= word - 1;
  }
  return __ffsll(word & -word) - 1;  // cuda intrinsic
}
}  // namespace detail
}  // namespace experimental
}  // namespace cuco<|MERGE_RESOLUTION|>--- conflicted
+++ resolved
@@ -92,12 +92,7 @@
 constexpr void dynamic_bitset<Allocator>::rank(KeyIt keys_begin,
                                                KeyIt keys_end,
                                                OutputIt outputs_begin,
-<<<<<<< HEAD
                                                cuda_stream_ref stream) noexcept
-
-=======
-                                               cuda_stream_ref stream) const noexcept
->>>>>>> 37ebd0c3
 {
   build();
   auto const num_keys = cuco::detail::distance(keys_begin, keys_end);
