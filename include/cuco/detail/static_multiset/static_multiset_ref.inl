/*
 * Copyright (c) 2024, NVIDIA CORPORATION.
 *
 * Licensed under the Apache License, Version 2.0 (the "License");
 * you may not use this file except in compliance with the License.
 * You may obtain a copy of the License at
 *
 *     http://www.apache.org/licenses/LICENSE-2.0
 *
 * Unless required by applicable law or agreed to in writing, software
 * distributed under the License is distributed on an "AS IS" BASIS,
 * WITHOUT WARRANTIES OR CONDITIONS OF ANY KIND, either express or implied.
 * See the License for the specific language governing permissions and
 * limitations under the License.
 */

#pragma once

#include <cuco/operator.hpp>

#include <cuda/atomic>

#include <cooperative_groups.h>

namespace cuco {

template <typename Key,
          cuda::thread_scope Scope,
          typename KeyEqual,
          typename ProbingScheme,
          typename StorageRef,
          typename... Operators>
__host__ __device__ constexpr static_multiset_ref<
  Key,
  Scope,
  KeyEqual,
  ProbingScheme,
  StorageRef,
  Operators...>::static_multiset_ref(cuco::empty_key<Key> empty_key_sentinel,
                                     KeyEqual const& predicate,
                                     ProbingScheme const& probing_scheme,
                                     cuda_thread_scope<Scope>,
                                     StorageRef storage_ref) noexcept
  : impl_{empty_key_sentinel, predicate, probing_scheme, storage_ref}
{
}

template <typename Key,
          cuda::thread_scope Scope,
          typename KeyEqual,
          typename ProbingScheme,
          typename StorageRef,
          typename... Operators>
__host__ __device__ constexpr static_multiset_ref<
  Key,
  Scope,
  KeyEqual,
  ProbingScheme,
  StorageRef,
  Operators...>::static_multiset_ref(cuco::empty_key<Key> empty_key_sentinel,
                                     cuco::erased_key<Key> erased_key_sentinel,
                                     KeyEqual const& predicate,
                                     ProbingScheme const& probing_scheme,
                                     cuda_thread_scope<Scope>,
                                     StorageRef storage_ref) noexcept
  : impl_{empty_key_sentinel, erased_key_sentinel, predicate, probing_scheme, storage_ref}
{
}

template <typename Key,
          cuda::thread_scope Scope,
          typename KeyEqual,
          typename ProbingScheme,
          typename StorageRef,
          typename... Operators>
template <typename... OtherOperators>
__host__ __device__ constexpr static_multiset_ref<Key,
                                                  Scope,
                                                  KeyEqual,
                                                  ProbingScheme,
                                                  StorageRef,
                                                  Operators...>::
  static_multiset_ref(
    static_multiset_ref<Key, Scope, KeyEqual, ProbingScheme, StorageRef, OtherOperators...>&&
      other) noexcept
  : impl_{std::move(other.impl_)}
{
}

template <typename Key,
          cuda::thread_scope Scope,
          typename KeyEqual,
          typename ProbingScheme,
          typename StorageRef,
          typename... Operators>
__host__ __device__ constexpr static_multiset_ref<Key,
                                                  Scope,
                                                  KeyEqual,
                                                  ProbingScheme,
                                                  StorageRef,
                                                  Operators...>::key_equal
static_multiset_ref<Key, Scope, KeyEqual, ProbingScheme, StorageRef, Operators...>::key_eq()
  const noexcept
{
  return this->impl_.key_eq();
}

template <typename Key,
          cuda::thread_scope Scope,
          typename KeyEqual,
          typename ProbingScheme,
          typename StorageRef,
          typename... Operators>
__host__ __device__ constexpr auto
static_multiset_ref<Key, Scope, KeyEqual, ProbingScheme, StorageRef, Operators...>::capacity()
  const noexcept
{
  return impl_.capacity();
}

template <typename Key,
          cuda::thread_scope Scope,
          typename KeyEqual,
          typename ProbingScheme,
          typename StorageRef,
          typename... Operators>
__host__ __device__ constexpr static_multiset_ref<Key,
                                                  Scope,
                                                  KeyEqual,
                                                  ProbingScheme,
                                                  StorageRef,
                                                  Operators...>::extent_type
static_multiset_ref<Key, Scope, KeyEqual, ProbingScheme, StorageRef, Operators...>::window_extent()
  const noexcept
{
  return impl_.window_extent();
}

template <typename Key,
          cuda::thread_scope Scope,
          typename KeyEqual,
          typename ProbingScheme,
          typename StorageRef,
          typename... Operators>
__host__ __device__ constexpr Key
static_multiset_ref<Key, Scope, KeyEqual, ProbingScheme, StorageRef, Operators...>::
  empty_key_sentinel() const noexcept
{
  return impl_.empty_key_sentinel();
}

template <typename Key,
          cuda::thread_scope Scope,
          typename KeyEqual,
          typename ProbingScheme,
          typename StorageRef,
          typename... Operators>
__host__ __device__ constexpr Key
static_multiset_ref<Key, Scope, KeyEqual, ProbingScheme, StorageRef, Operators...>::
  erased_key_sentinel() const noexcept
{
  return impl_.erased_key_sentinel();
}

template <typename Key,
          cuda::thread_scope Scope,
          typename KeyEqual,
          typename ProbingScheme,
          typename StorageRef,
          typename... Operators>
__host__ __device__ constexpr static_multiset_ref<Key,
                                                  Scope,
                                                  KeyEqual,
                                                  ProbingScheme,
                                                  StorageRef,
                                                  Operators...>::const_iterator
static_multiset_ref<Key, Scope, KeyEqual, ProbingScheme, StorageRef, Operators...>::end()
  const noexcept
{
  return this->impl_.end();
}

template <typename Key,
          cuda::thread_scope Scope,
          typename KeyEqual,
          typename ProbingScheme,
          typename StorageRef,
          typename... Operators>
__host__ __device__ constexpr static_multiset_ref<Key,
                                                  Scope,
                                                  KeyEqual,
                                                  ProbingScheme,
                                                  StorageRef,
                                                  Operators...>::iterator
static_multiset_ref<Key, Scope, KeyEqual, ProbingScheme, StorageRef, Operators...>::end() noexcept
{
  return this->impl_.end();
}

template <typename Key,
          cuda::thread_scope Scope,
          typename KeyEqual,
          typename ProbingScheme,
          typename StorageRef,
          typename... Operators>
template <typename... NewOperators>
auto static_multiset_ref<Key, Scope, KeyEqual, ProbingScheme, StorageRef, Operators...>::with(
  NewOperators...) && noexcept
{
  return static_multiset_ref<Key, Scope, KeyEqual, ProbingScheme, StorageRef, NewOperators...>{
    std::move(*this)};
}

template <typename Key,
          cuda::thread_scope Scope,
          typename KeyEqual,
          typename ProbingScheme,
          typename StorageRef,
          typename... Operators>
template <typename... NewOperators>
__host__ __device__ constexpr auto
static_multiset_ref<Key, Scope, KeyEqual, ProbingScheme, StorageRef, Operators...>::with_operators(
  NewOperators...) const noexcept
{
  return static_multiset_ref<Key, Scope, KeyEqual, ProbingScheme, StorageRef, NewOperators...>{
    cuco::empty_key<Key>{this->empty_key_sentinel()},
    this->key_eq(),
    this->impl_.probing_scheme(),
    {},
    this->impl_.storage_ref()};
}

template <typename Key,
          cuda::thread_scope Scope,
          typename KeyEqual,
          typename ProbingScheme,
          typename StorageRef,
          typename... Operators>
template <typename NewKeyEqual>
__host__ __device__ constexpr auto
static_multiset_ref<Key, Scope, KeyEqual, ProbingScheme, StorageRef, Operators...>::with_key_eq(
  NewKeyEqual const& key_equal) const noexcept
{
  return static_multiset_ref<Key, Scope, NewKeyEqual, ProbingScheme, StorageRef, Operators...>{
    cuco::empty_key<Key>{this->empty_key_sentinel()},
    key_equal,
    this->impl_.probing_scheme(),
    {},
    this->impl_.storage_ref()};
}

template <typename Key,
          cuda::thread_scope Scope,
          typename KeyEqual,
          typename ProbingScheme,
          typename StorageRef,
          typename... Operators>
template <typename NewHash>
__host__ __device__ constexpr auto
static_multiset_ref<Key, Scope, KeyEqual, ProbingScheme, StorageRef, Operators...>::
  with_hash_function(NewHash const& hash) const noexcept
{
  auto const probing_scheme = this->impl_.probing_scheme().with_hash_function(hash);
  return static_multiset_ref<Key,
                             Scope,
                             KeyEqual,
                             decltype(probing_scheme),
                             StorageRef,
                             Operators...>{cuco::empty_key<Key>{this->empty_key_sentinel()},
                                           this->impl_.key_eq(),
                                           probing_scheme,
                                           {},
                                           this->impl_.storage_ref()};
}

namespace detail {

template <typename Key,
          cuda::thread_scope Scope,
          typename KeyEqual,
          typename ProbingScheme,
          typename StorageRef,
          typename... Operators>
class operator_impl<
  op::insert_tag,
  static_multiset_ref<Key, Scope, KeyEqual, ProbingScheme, StorageRef, Operators...>> {
  using base_type = static_multiset_ref<Key, Scope, KeyEqual, ProbingScheme, StorageRef>;
  using ref_type =
    static_multiset_ref<Key, Scope, KeyEqual, ProbingScheme, StorageRef, Operators...>;
  using key_type   = typename base_type::key_type;
  using value_type = typename base_type::value_type;

  static constexpr auto cg_size     = base_type::cg_size;
  static constexpr auto window_size = base_type::window_size;

 public:
  /**
   * @brief Inserts an element.
   *
   * @tparam Value Input type which is convertible to 'value_type'
   *
   * @param value The element to insert
   *
   * @return True if the given element is successfully inserted
   */
  template <typename Value>
  __device__ bool insert(Value const& value) noexcept
  {
    ref_type& ref_ = static_cast<ref_type&>(*this);
    return ref_.impl_.insert(value);
  }

  /**
   * @brief Inserts an element.
   *
   * @tparam Value Input type which is convertible to 'value_type'
   *
   * @param group The Cooperative Group used to perform group insert
   * @param value The element to insert
   *
   * @return True if the given element is successfully inserted
   */
  template <typename Value>
  __device__ bool insert(cooperative_groups::thread_block_tile<cg_size> const& group,
                         Value const& value) noexcept
  {
    auto& ref_ = static_cast<ref_type&>(*this);
    return ref_.impl_.insert(group, value);
  }
};

template <typename Key,
          cuda::thread_scope Scope,
          typename KeyEqual,
          typename ProbingScheme,
          typename StorageRef,
          typename... Operators>
class operator_impl<
<<<<<<< HEAD
  op::count_tag,
=======
  op::contains_tag,
>>>>>>> 3fa77ad0
  static_multiset_ref<Key, Scope, KeyEqual, ProbingScheme, StorageRef, Operators...>> {
  using base_type = static_multiset_ref<Key, Scope, KeyEqual, ProbingScheme, StorageRef>;
  using ref_type =
    static_multiset_ref<Key, Scope, KeyEqual, ProbingScheme, StorageRef, Operators...>;
  using key_type   = typename base_type::key_type;
  using value_type = typename base_type::value_type;
<<<<<<< HEAD
  using size_type  = typename base_type::size_type;
=======
>>>>>>> 3fa77ad0

  static constexpr auto cg_size     = base_type::cg_size;
  static constexpr auto window_size = base_type::window_size;

 public:
  /**
<<<<<<< HEAD
   * @brief Counts the occurrence of a given key contained in multiset
   *
   * @tparam ProbeKey Input type
   *
   * @param key The key to count for
   *
   * @return Number of occurrences found by the current thread
   */
  template <typename ProbeKey>
  __device__ size_type count(ProbeKey const& key) const noexcept
  {
    ref_type& ref_ = static_cast<ref_type&>(*this);
    return ref_.impl_.count(key);
  }

  /**
   * @brief Counts the occurrence of a given key contained in multiset
   *
   * @tparam ProbeKey Input type
   *
   * @param group The Cooperative Group used to perform group count
   * @param key The key to count for
   *
   * @return Number of occurrences found by the current thread
   */
  template <typename ProbeKey>
  __device__ size_type count(cooperative_groups::thread_block_tile<cg_size> const& group,
                             ProbeKey const& key) const noexcept
  {
    auto& ref_ = static_cast<ref_type&>(*this);
    return ref_.impl_.count(group, key);
=======
   * @brief Indicates whether the probe key `key` was inserted into the container.
   *
   * @tparam ProbeKey Input type which is convertible to 'key_type'
   *
   * @param key The key to search for
   *
   * @return A boolean indicating whether the probe key is present
   */
  template <typename ProbeKey>
  [[nodiscard]] __device__ bool contains(ProbeKey const& key) const noexcept
  {
    auto const& ref_ = static_cast<ref_type const&>(*this);
    return ref_.impl_.contains(key);
  }

  /**
   * @brief Indicates whether the probe key `key` was inserted into the container.
   *
   * @tparam ProbeKey Input type which is convertible to 'key_type'
   *
   * @param group The Cooperative Group used to perform group contains
   * @param key The key to search for
   *
   * @return A boolean indicating whether the probe key is present
   */
  template <typename ProbeKey>
  [[nodiscard]] __device__ bool contains(
    cooperative_groups::thread_block_tile<cg_size> const& group, ProbeKey const& key) const noexcept
  {
    auto const& ref_ = static_cast<ref_type const&>(*this);
    return ref_.impl_.contains(group, key);
  }
};

template <typename Key,
          cuda::thread_scope Scope,
          typename KeyEqual,
          typename ProbingScheme,
          typename StorageRef,
          typename... Operators>
class operator_impl<
  op::find_tag,
  static_multiset_ref<Key, Scope, KeyEqual, ProbingScheme, StorageRef, Operators...>> {
  using base_type = static_multiset_ref<Key, Scope, KeyEqual, ProbingScheme, StorageRef>;
  using ref_type =
    static_multiset_ref<Key, Scope, KeyEqual, ProbingScheme, StorageRef, Operators...>;
  using key_type       = typename base_type::key_type;
  using value_type     = typename base_type::value_type;
  using iterator       = typename base_type::iterator;
  using const_iterator = typename base_type::const_iterator;

  static constexpr auto cg_size     = base_type::cg_size;
  static constexpr auto window_size = base_type::window_size;

 public:
  /**
   * @brief Finds an element in the multiset with key equivalent to the probe key.
   *
   * @note Returns a un-incrementable input iterator to the element whose key is equivalent to
   * `key`. If no such element exists, returns `end()`.
   *
   * @tparam ProbeKey Input type which is convertible to 'key_type'
   *
   * @param key The key to search for
   *
   * @return An iterator to the position at which the equivalent key is stored
   */
  template <typename ProbeKey>
  [[nodiscard]] __device__ const_iterator find(ProbeKey const& key) const noexcept
  {
    // CRTP: cast `this` to the actual ref type
    auto const& ref_ = static_cast<ref_type const&>(*this);
    return ref_.impl_.find(key);
  }

  /**
   * @brief Finds an element in the multiset with key equivalent to the probe key.
   *
   * @note Returns a un-incrementable input iterator to the element whose key is equivalent to
   * `key`. If no such element exists, returns `end()`.
   *
   * @tparam ProbeKey Input type which is convertible to 'key_type'
   *
   * @param group The Cooperative Group used to perform this operation
   * @param key The key to search for
   *
   * @return An iterator to the position at which the equivalent key is stored
   */
  template <typename ProbeKey>
  [[nodiscard]] __device__ const_iterator find(
    cooperative_groups::thread_block_tile<cg_size> const& group, ProbeKey const& key) const noexcept
  {
    auto const& ref_ = static_cast<ref_type const&>(*this);
    return ref_.impl_.find(group, key);
>>>>>>> 3fa77ad0
  }
};

}  // namespace detail
}  // namespace cuco<|MERGE_RESOLUTION|>--- conflicted
+++ resolved
@@ -336,60 +336,19 @@
           typename StorageRef,
           typename... Operators>
 class operator_impl<
-<<<<<<< HEAD
-  op::count_tag,
-=======
   op::contains_tag,
->>>>>>> 3fa77ad0
   static_multiset_ref<Key, Scope, KeyEqual, ProbingScheme, StorageRef, Operators...>> {
   using base_type = static_multiset_ref<Key, Scope, KeyEqual, ProbingScheme, StorageRef>;
   using ref_type =
     static_multiset_ref<Key, Scope, KeyEqual, ProbingScheme, StorageRef, Operators...>;
   using key_type   = typename base_type::key_type;
   using value_type = typename base_type::value_type;
-<<<<<<< HEAD
-  using size_type  = typename base_type::size_type;
-=======
->>>>>>> 3fa77ad0
 
   static constexpr auto cg_size     = base_type::cg_size;
   static constexpr auto window_size = base_type::window_size;
 
  public:
   /**
-<<<<<<< HEAD
-   * @brief Counts the occurrence of a given key contained in multiset
-   *
-   * @tparam ProbeKey Input type
-   *
-   * @param key The key to count for
-   *
-   * @return Number of occurrences found by the current thread
-   */
-  template <typename ProbeKey>
-  __device__ size_type count(ProbeKey const& key) const noexcept
-  {
-    ref_type& ref_ = static_cast<ref_type&>(*this);
-    return ref_.impl_.count(key);
-  }
-
-  /**
-   * @brief Counts the occurrence of a given key contained in multiset
-   *
-   * @tparam ProbeKey Input type
-   *
-   * @param group The Cooperative Group used to perform group count
-   * @param key The key to count for
-   *
-   * @return Number of occurrences found by the current thread
-   */
-  template <typename ProbeKey>
-  __device__ size_type count(cooperative_groups::thread_block_tile<cg_size> const& group,
-                             ProbeKey const& key) const noexcept
-  {
-    auto& ref_ = static_cast<ref_type&>(*this);
-    return ref_.impl_.count(group, key);
-=======
    * @brief Indicates whether the probe key `key` was inserted into the container.
    *
    * @tparam ProbeKey Input type which is convertible to 'key_type'
@@ -484,7 +443,61 @@
   {
     auto const& ref_ = static_cast<ref_type const&>(*this);
     return ref_.impl_.find(group, key);
->>>>>>> 3fa77ad0
+  }
+};
+
+template <typename Key,
+          cuda::thread_scope Scope,
+          typename KeyEqual,
+          typename ProbingScheme,
+          typename StorageRef,
+          typename... Operators>
+class operator_impl<
+  op::count_tag,
+  static_multiset_ref<Key, Scope, KeyEqual, ProbingScheme, StorageRef, Operators...>> {
+  using base_type = static_multiset_ref<Key, Scope, KeyEqual, ProbingScheme, StorageRef>;
+  using ref_type =
+    static_multiset_ref<Key, Scope, KeyEqual, ProbingScheme, StorageRef, Operators...>;
+  using key_type   = typename base_type::key_type;
+  using value_type = typename base_type::value_type;
+  using size_type  = typename base_type::size_type;
+
+  static constexpr auto cg_size     = base_type::cg_size;
+  static constexpr auto window_size = base_type::window_size;
+
+ public:
+  /**
+   * @brief Counts the occurrence of a given key contained in multiset
+   *
+   * @tparam ProbeKey Input type
+   *
+   * @param key The key to count for
+   *
+   * @return Number of occurrences found by the current thread
+   */
+  template <typename ProbeKey>
+  __device__ size_type count(ProbeKey const& key) const noexcept
+  {
+    ref_type& ref_ = static_cast<ref_type&>(*this);
+    return ref_.impl_.count(key);
+  }
+
+  /**
+   * @brief Counts the occurrence of a given key contained in multiset
+   *
+   * @tparam ProbeKey Input type
+   *
+   * @param group The Cooperative Group used to perform group count
+   * @param key The key to count for
+   *
+   * @return Number of occurrences found by the current thread
+   */
+  template <typename ProbeKey>
+  __device__ size_type count(cooperative_groups::thread_block_tile<cg_size> const& group,
+                             ProbeKey const& key) const noexcept
+  {
+    auto& ref_ = static_cast<ref_type&>(*this);
+    return ref_.impl_.count(group, key);
   }
 };
 
