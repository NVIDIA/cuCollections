--- conflicted
+++ resolved
@@ -53,11 +53,9 @@
   auto const grid_size      = (capacity() + stride * block_size - 1) / (stride * block_size);
 
   detail::initialize<atomic_key_type, atomic_mapped_type><<<grid_size, block_size, 0, stream>>>(
-<<<<<<< HEAD
+
     slots_.get(), empty_key_sentinel, empty_value_sentinel, capacity());
-=======
-    slots_.get(), empty_key_sentinel_, empty_value_sentinel_, get_capacity());
->>>>>>> cda7f66a
+
 }
 
 template <typename Key,
