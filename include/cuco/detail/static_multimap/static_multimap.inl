--- conflicted
+++ resolved
@@ -251,14 +251,6 @@
           class ProbingScheme,
           class Allocator,
           class Storage>
-<<<<<<< HEAD
-template <typename InputIt>
-static_multimap<Key, T, Extent, Scope, KeyEqual, ProbingScheme, Allocator, Storage>::size_type
-static_multimap<Key, T, Extent, Scope, KeyEqual, ProbingScheme, Allocator, Storage>::count(
-  InputIt first, InputIt last, cuda::stream_ref stream) const noexcept
-{
-  return impl_->count(first, last, ref(op::count), stream);
-=======
 template <typename InputIt, typename StencilIt, typename Predicate, typename OutputIt>
 void static_multimap<Key, T, Extent, Scope, KeyEqual, ProbingScheme, Allocator, Storage>::
   contains_if(InputIt first,
@@ -290,7 +282,22 @@
                     cuda::stream_ref stream) const noexcept
 {
   impl_->contains_if_async(first, last, stencil, pred, output_begin, ref(op::contains), stream);
->>>>>>> f42c1785
+}
+
+template <class Key,
+          class T,
+          class Extent,
+          cuda::thread_scope Scope,
+          class KeyEqual,
+          class ProbingScheme,
+          class Allocator,
+          class Storage>
+template <typename InputIt>
+static_multimap<Key, T, Extent, Scope, KeyEqual, ProbingScheme, Allocator, Storage>::size_type
+static_multimap<Key, T, Extent, Scope, KeyEqual, ProbingScheme, Allocator, Storage>::count(
+  InputIt first, InputIt last, cuda::stream_ref stream) const noexcept
+{
+  return impl_->count(first, last, ref(op::count), stream);
 }
 
 template <class Key,
