--- conflicted
+++ resolved
@@ -596,12 +596,7 @@
       auto const first_slot_is_empty =
         detail::bitwise_compare(arr[0].first, this->empty_key_sentinel());
       auto const second_slot_is_empty =
-<<<<<<< HEAD
         detail::bitwise_compare(arr[1].first, this->empty_key_sentinel());
-      auto const first_equals  = (not first_slot_is_empty and key_equal(arr[0].first, k));
-      auto const second_equals = (not second_slot_is_empty and key_equal(arr[1].first, k));
-=======
-        detail::bitwise_compare(arr[1].first, this->get_empty_key_sentinel());
       auto const first_equals = [&]() {
         if constexpr (is_pair_contains) {
           return not first_slot_is_empty and equal(arr[0], element);
@@ -618,7 +613,6 @@
           return not second_slot_is_empty and equal(arr[1].first, element);
         }
       }();
->>>>>>> 3a49fc71
 
       // the key we were searching for was found by one of the threads, so we return true
       if (g.any(first_equals or second_equals)) { return true; }
