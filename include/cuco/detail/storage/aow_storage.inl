--- conflicted
+++ resolved
@@ -67,7 +67,6 @@
 void aow_storage<T, WindowSize, Extent, Allocator>::initialize(value_type key,
                                                                cuda_stream_ref stream) noexcept
 {
-<<<<<<< HEAD
   this->initialize_async(key, stream);
   stream.synchronize();
 }
@@ -76,14 +75,9 @@
 void aow_storage<T, WindowSize, Extent, Allocator>::initialize_async(
   value_type key, cuda_stream_ref stream) noexcept
 {
-  auto constexpr stride = 4;
-  auto const grid_size  = (this->num_windows() + stride * detail::CUCO_DEFAULT_BLOCK_SIZE - 1) /
-                         (stride * detail::CUCO_DEFAULT_BLOCK_SIZE);
-=======
   auto constexpr cg_size = 1;
   auto constexpr stride  = 4;
   auto const grid_size   = cuco::detail::grid_size(this->num_windows(), cg_size, stride);
->>>>>>> 7c76a124
 
   detail::initialize<<<grid_size, cuco::detail::default_block_size(), 0, stream>>>(
     this->data(), this->num_windows(), key);
