/*
 * Copyright (c) 2021-2023, NVIDIA CORPORATION.
 *
 * Licensed under the Apache License, Version 2.0 (the "License");
 * you may not use this file except in compliance with the License.
 * You may obtain a copy of the License at
 *
 *     http://www.apache.org/licenses/LICENSE-2.0
 *
 * Unless required by applicable law or agreed to in writing, software
 * distributed under the License is distributed on an "AS IS" BASIS,
 * WITHOUT WARRANTIES OR CONDITIONS OF ANY KIND, either express or implied.
 * See the License for the specific language governing permissions and
 */

#pragma once

#include <cuco/detail/bitwise_compare.cuh>

#include <thrust/tuple.h>

<<<<<<< HEAD
#include <cuda/std/cmath>
#include <cuda/std/type_traits>
=======
#include <cuda/std/bit>
>>>>>>> 5e27a546

namespace cuco {
namespace detail {

/**
 * @brief For the `n` least significant bits in the given unsigned 32-bit integer `x`,
 * returns the number of set bits.
 */
__device__ __forceinline__ int32_t count_least_significant_bits(uint32_t x, int32_t n)
{
  return __popc(x & (1 << n) - 1);
}

/**
 * @brief Converts pair to `thrust::tuple` to allow assigning to a zip iterator.
 *
 * @tparam Key The slot key type
 * @tparam Value The slot value type
 */
template <typename Key, typename Value>
struct slot_to_tuple {
  /**
   * @brief Converts a pair to a `thrust::tuple`.
   *
   * @tparam S The slot type
   *
   * @param s The slot to convert
   * @return A thrust::tuple containing `s.first` and `s.second`
   */
  template <typename S>
  __device__ thrust::tuple<Key, Value> operator()(S const& s)
  {
    return thrust::tuple<Key, Value>(s.first, s.second);
  }
};

/**
 * @brief Device functor returning whether the input slot `s` is filled.
 *
 * @tparam Key The slot key type
 */
template <typename Key>
struct slot_is_filled {
  Key empty_key_sentinel_;  ///< The value of the empty key sentinel

  /**
   * @brief Indicates if the target slot `s` is filled.
   *
   * @tparam S The slot type
   *
   * @param s The slot to query
   * @return `true` if slot `s` is filled
   */
  template <typename S>
  __device__ bool operator()(S const& s)
  {
    return not cuco::detail::bitwise_compare(thrust::get<0>(s), empty_key_sentinel_);
  }
};

/**
 * @brief A strong type wrapper.
 *
 * @tparam T Type of the mapped values
 */
template <typename T>
struct strong_type {
  /**
   * @brief Constructs a strong type.
   *
   * @param v Value to be wrapped as a strong type
   */
  __host__ __device__ explicit constexpr strong_type(T v) : value{v} {}

  /**
   * @brief Implicit conversion operator to the underlying value.
   *
   * @return Underlying value
   */
  __host__ __device__ constexpr operator T() const noexcept { return value; }

  T value;  ///< Underlying value
};

/**
<<<<<<< HEAD
 * @brief Converts a given hash value into a valid (positive) size type.
 *
 * @tparam SizeType The target type
 * @tparam HashType The input type
 *
 * @return Converted hash value
 */
template <typename SizeType, typename HashType>
__host__ __device__ constexpr SizeType sanitize_hash(HashType hash) noexcept
{
  if constexpr (cuda::std::is_signed_v<SizeType>) {
    return cuda::std::abs(static_cast<SizeType>(hash));
  } else {
    return static_cast<SizeType>(hash);
  }
}
=======
 * @brief Gives value to use as alignment for a pair type that is at least the
 * size of the sum of the size of the first type and second type, or 16,
 * whichever is smaller.
 */
template <typename First, typename Second>
constexpr std::size_t pair_alignment()
{
  return std::min(std::size_t{16}, cuda::std::bit_ceil(sizeof(First) + sizeof(Second)));
}

/**
 * @brief Denotes the equivalent packed type based on the size of the object.
 *
 * @tparam N The size of the object
 */
template <std::size_t N>
struct packed {
  using type = void;  ///< `void` type by default
};
/**
 * @brief Denotes the packed type when the size of the object is 8.
 */
template <>
struct packed<sizeof(uint64_t)> {
  using type = uint64_t;  ///< Packed type as `uint64_t` if the size of the object is 8
};
/**
 * @brief Denotes the packed type when the size of the object is 4.
 */
template <>
struct packed<sizeof(uint32_t)> {
  using type = uint32_t;  ///< Packed type as `uint32_t` if the size of the object is 4
};
template <typename Pair>
using packed_t = typename packed<sizeof(Pair)>::type;

/**
 * @brief Indicates if a pair type can be packed.
 *
 * When the size of the key,value pair being inserted into the hash table is
 * equal in size to a type where atomicCAS is natively supported, it is more
 * efficient to "pack" the pair and insert it with a single atomicCAS.
 *
 * Pair types whose key and value have the same object representation may be
 * packed. Also, the `Pair` must not contain any padding bits otherwise
 * accessing the packed value would be undefined.
 *
 * @tparam Pair The pair type that will be packed
 *
 * @return true If the pair type can be packed
 * @return false  If the pair type cannot be packed
 */
template <typename Pair>
constexpr bool is_packable()
{
  return not std::is_void<packed_t<Pair>>::value and std::has_unique_object_representations_v<Pair>;
}
/**
 * @brief Allows viewing a pair in a packed representation.
 *
 * Used as an optimization for inserting when a pair can be inserted with a
 * single atomicCAS
 */
template <typename Pair>
union pair_converter {
  using packed_type = packed_t<Pair>;  ///< The packed pair type
  packed_type packed;                  ///< The pair in the packed representation
  Pair pair;                           ///< The pair in the pair representation

  /**
   * @brief Constructs a pair converter by copying from `p`
   *
   * @tparam T Type that is convertible to `Pair`
   *
   * @param p The pair to copy from
   */
  template <typename T>
  __device__ pair_converter(T&& p) : pair{p}
  {
  }

  /**
   * @brief Constructs a pair converter by copying from `p`
   *
   * @param p The packed data to copy from
   */
  __device__ pair_converter(packed_type p) : packed{p} {}
};
>>>>>>> 5e27a546

}  // namespace detail
}  // namespace cuco<|MERGE_RESOLUTION|>--- conflicted
+++ resolved
@@ -19,12 +19,9 @@
 
 #include <thrust/tuple.h>
 
-<<<<<<< HEAD
+#include <cuda/std/bit>
 #include <cuda/std/cmath>
 #include <cuda/std/type_traits>
-=======
-#include <cuda/std/bit>
->>>>>>> 5e27a546
 
 namespace cuco {
 namespace detail {
@@ -110,7 +107,6 @@
 };
 
 /**
-<<<<<<< HEAD
  * @brief Converts a given hash value into a valid (positive) size type.
  *
  * @tparam SizeType The target type
@@ -127,7 +123,8 @@
     return static_cast<SizeType>(hash);
   }
 }
-=======
+
+/**
  * @brief Gives value to use as alignment for a pair type that is at least the
  * size of the sum of the size of the first type and second type, or 16,
  * whichever is smaller.
@@ -216,7 +213,6 @@
    */
   __device__ pair_converter(packed_type p) : packed{p} {}
 };
->>>>>>> 5e27a546
 
 }  // namespace detail
 }  // namespace cuco