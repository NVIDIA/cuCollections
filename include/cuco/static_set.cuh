/*
 * Copyright (c) 2022-2023, NVIDIA CORPORATION.
 *
 * Licensed under the Apache License, Version 2.0 (the "License");
 * you may not use this file except in compliance with the License.
 * You may obtain a copy of the License at
 *
 *     http://www.apache.org/licenses/LICENSE-2.0
 *
 * Unless required by applicable law or agreed to in writing, software
 * distributed under the License is distributed on an "AS IS" BASIS,
 * WITHOUT WARRANTIES OR CONDITIONS OF ANY KIND, either express or implied.
 * See the License for the specific language governing permissions and
 * limitations under the License.
 */

#pragma once

#include <cuco/cuda_stream_ref.hpp>
#include <cuco/detail/__config>
#include <cuco/detail/prime.hpp>
#include <cuco/extent.cuh>
#include <cuco/hash_functions.cuh>
#include <cuco/probing_scheme.cuh>
#include <cuco/sentinel.cuh>
#include <cuco/static_set_ref.cuh>
#include <cuco/storage.cuh>
#include <cuco/utility/allocator.hpp>
#include <cuco/utility/traits.hpp>

#include <thrust/functional.h>

#include <cuda/atomic>

#if defined(CUCO_HAS_CUDA_BARRIER)
#include <cuda/barrier>
#endif

#include <cstddef>
#include <type_traits>

namespace cuco {
namespace experimental {
/**
 * @brief A GPU-accelerated, unordered, associative container of unique keys.
 *
 * The `static_set` supports two types of operations:
 * - Host-side "bulk" operations
 * - Device-side "singular" operations
 *
 * The host-side bulk operations include `insert`, `contains`, etc. These APIs should be used when
 * there are a large number of keys to modify or lookup. For example, given a range of keys
 * specified by device-accessible iterators, the bulk `insert` function will insert all keys into
 * the set.
 *
 * The singular device-side operations allow individual threads (or cooperative groups) to perform
 * independent modify or lookup operations from device code. These operations are accessed through
 * non-owning, trivially copyable reference types (or "ref"). User can combine any arbitrary
 * operators (see options in `include/cuco/operator.hpp`) when creating the ref. Concurrent modify
 * and lookup will be supported if both kinds of operators are specified during the ref
 * construction.
 *
 * @note Allows constant time concurrent modify or lookup operations from threads in device code.
 * @note cuCollections data stuctures always place the slot keys on the left-hand side when invoking
 * the key comparison predicate, i.e., `pred(slot_key, query_key)`. Order-sensitive `KeyEqual`
 * should be used with caution.
 * @note `ProbingScheme::cg_size` indicates how many threads are used to handle one independent
 * device operation. `cg_size == 1` uses the scalar (or non-CG) code paths.
 *
 * @throw If the size of the given key type is larger than 8 bytes
 * @throw If the given key type doesn't have unique object representations, i.e.,
 * `cuco::bitwise_comparable_v<Key> == false`
 * @throw If the probing scheme type is not inherited from `cuco::detail::probing_scheme_base`
 *
 * @tparam Key Type used for keys. Requires `cuco::is_bitwise_comparable_v<Key>`
 * @tparam Extent Data structure size type
 * @tparam Scope The scope in which operations will be performed by individual threads.
 * @tparam KeyEqual Binary callable type used to compare two keys for equality
 * @tparam ProbingScheme Probing scheme (see `include/cuco/probing_scheme.cuh` for choices)
 * @tparam Allocator Type of allocator used for device storage
 * @tparam Storage Slot window storage type
 */

template <class Key,
          class Extent             = cuco::experimental::extent<std::size_t>,
          cuda::thread_scope Scope = cuda::thread_scope_device,
          class KeyEqual           = thrust::equal_to<Key>,
          class ProbingScheme      = experimental::double_hashing<4,  // CG size
                                                             cuco::murmurhash3_32<Key>,
                                                             cuco::murmurhash3_32<Key>>,
          class Allocator          = cuco::cuda_allocator<std::byte>,
          class Storage            = cuco::experimental::aow_storage<1>>
class static_set {
  static_assert(sizeof(Key) <= 8, "Container does not support key types larger than 8 bytes.");

  static_assert(
    cuco::is_bitwise_comparable_v<Key>,
    "Key type must have unique object representations or have been explicitly declared as safe for "
    "bitwise comparison via specialization of cuco::is_bitwise_comparable_v<Key>.");

  static_assert(
    std::is_base_of_v<cuco::experimental::detail::probing_scheme_base<ProbingScheme::cg_size>,
                      ProbingScheme>,
    "ProbingScheme must inherit from cuco::detail::probing_scheme_base");

 public:
  static constexpr auto cg_size      = ProbingScheme::cg_size;  ///< CG size used to for probing
  static constexpr auto window_size  = Storage::window_size;    ///< Window size used to for probing
  static constexpr auto thread_scope = Scope;                   ///< CUDA thread scope

  using key_type   = Key;  ///< Key type
  using value_type = Key;  ///< Key type
  /// Extent type
  using extent_type    = decltype(make_valid_extent<cg_size, window_size>(std::declval<Extent>()));
  using size_type      = typename extent_type::value_type;  ///< Size type
  using key_equal      = KeyEqual;                          ///< Key equality comparator type
  using allocator_type = Allocator;                         ///< Allocator type
  using storage_type =
    detail::storage<Storage, value_type, extent_type, allocator_type>;  ///< Storage type

  using storage_ref_type = typename storage_type::ref_type;  ///< Non-owning window storage ref type
  using probing_scheme_type = ProbingScheme;                 ///< Probe scheme type
  template <typename... Operators>
  using ref_type =
    cuco::experimental::static_set_ref<key_type,
                                       thread_scope,
                                       key_equal,
                                       probing_scheme_type,
                                       storage_ref_type,
                                       Operators...>;  ///< Non-owning container ref type

  static_set(static_set const&) = delete;
  static_set& operator=(static_set const&) = delete;

  static_set(static_set&&) = default;  ///< Move constructor

  /**
   * @brief Replaces the contents of the container with another container.
   *
   * @return Reference of the current map object
   */
  static_set& operator=(static_set&&) = default;
  ~static_set()                       = default;

  /**
   * @brief Constructs a statically-sized set with the specified initial capacity, sentinel values
   * and CUDA stream.
   *
   * The actual set capacity depends on the given `capacity`, the probing scheme, CG size, and the
   * window size and it's computed via `make_valid_extent` factory. Insert operations will not
   * automatically grow the set. Attempting to insert more unique keys than the capacity of the map
   * results in undefined behavior.
   *
   * The `empty_key_sentinel` is reserved and behavior is undefined when attempting to insert
   * this sentinel value.
   *
   * @param capacity The requested lower-bound set size
   * @param empty_key_sentinel The reserved key value for empty slots
   * @param pred Key equality binary predicate
   * @param probing_scheme Probing scheme
   * @param alloc Allocator used for allocating device storage
   * @param stream CUDA stream used to initialize the map
   */
  constexpr static_set(Extent capacity,
                       empty_key<Key> empty_key_sentinel,
                       KeyEqual pred                       = {},
                       ProbingScheme const& probing_scheme = {},
                       Allocator const& alloc              = {},
                       cuda_stream_ref stream              = {});

  /**
   * @brief Inserts all keys in the range `[first, last)` and returns the number of successful
   * insertions.
   *
   * @note This function synchronizes the given stream. For asynchronous execution use
   * `insert_async`.
   *
   * @tparam InputIt Device accessible random access input iterator where
   * <tt>std::is_convertible<std::iterator_traits<InputIt>::value_type,
   * static_set<K>::value_type></tt> is `true`
   *
   * @param first Beginning of the sequence of keys
   * @param last End of the sequence of keys
   * @param stream CUDA stream used for insert
   *
   * @return Number of successfully inserted keys
   */
  template <typename InputIt>
  size_type insert(InputIt first, InputIt last, cuda_stream_ref stream = {});

  /**
   * @brief Asynchonously inserts all keys in the range `[first, last)`.
   *
   * @tparam InputIt Device accessible random access input iterator where
   * <tt>std::is_convertible<std::iterator_traits<InputIt>::value_type,
   * static_set<K>::value_type></tt> is `true`
   *
   * @param first Beginning of the sequence of keys
   * @param last End of the sequence of keys
   * @param stream CUDA stream used for insert
   */
  template <typename InputIt>
<<<<<<< HEAD
  void insert_async(InputIt first, InputIt last, cudaStream_t stream = nullptr) noexcept;
=======
  void insert_async(InputIt first, InputIt last, cuda_stream_ref stream = {});
>>>>>>> 1b6dd07a

  /**
   * @brief Inserts keys in the range `[first, last)` if `pred` of the corresponding stencil returns
   * true.
   *
   * @note The key `*(first + i)` is inserted if `pred( *(stencil + i) )` returns true.
   * @note This function synchronizes the given stream and returns the number of successful
   * insertions. For asynchronous execution use `insert_if_async`.
   *
   * @tparam InputIt Device accessible random access iterator whose `value_type` is
   * convertible to the container's `value_type`
   * @tparam StencilIt Device accessible random access iterator whose value_type is
   * convertible to Predicate's argument type
   * @tparam Predicate Unary predicate callable whose return type must be convertible to `bool` and
   * argument type is convertible from <tt>std::iterator_traits<StencilIt>::value_type</tt>
   *
   * @param first Beginning of the sequence of key/value pairs
   * @param last End of the sequence of key/value pairs
   * @param stencil Beginning of the stencil sequence
   * @param pred Predicate to test on every element in the range `[stencil, stencil +
   * std::distance(first, last))`
   * @param stream CUDA stream used for the operation
   *
   * @return Number of successfully inserted keys
   */
  template <typename InputIt, typename StencilIt, typename Predicate>
  size_type insert_if(
    InputIt first, InputIt last, StencilIt stencil, Predicate pred, cuda_stream_ref stream = {});

  /**
   * @brief Asynchonously inserts keys in the range `[first, last)` if `pred` of the corresponding
   * stencil returns true.
   *
   * @note The key `*(first + i)` is inserted if `pred( *(stencil + i) )` returns true.
   *
   * @tparam InputIt Device accessible random access iterator whose `value_type` is
   * convertible to the container's `value_type`
   * @tparam StencilIt Device accessible random access iterator whose value_type is
   * convertible to Predicate's argument type
   * @tparam Predicate Unary predicate callable whose return type must be convertible to `bool` and
   * argument type is convertible from <tt>std::iterator_traits<StencilIt>::value_type</tt>
   *
   * @param first Beginning of the sequence of key/value pairs
   * @param last End of the sequence of key/value pairs
   * @param stencil Beginning of the stencil sequence
   * @param pred Predicate to test on every element in the range `[stencil, stencil +
   * std::distance(first, last))`
   * @param stream CUDA stream used for the operation
   */
  template <typename InputIt, typename StencilIt, typename Predicate>
<<<<<<< HEAD
  void insert_if_async(InputIt first,
                       InputIt last,
                       StencilIt stencil,
                       Predicate pred,
                       cudaStream_t stream = nullptr) noexcept;
=======
  void insert_if_async(
    InputIt first, InputIt last, StencilIt stencil, Predicate pred, cuda_stream_ref stream = {});
>>>>>>> 1b6dd07a

  /**
   * @brief Indicates whether the keys in the range `[first, last)` are contained in the set.
   *
   * @note This function synchronizes the given stream. For asynchronous execution use
   * `contains_async`.
   *
   * @tparam InputIt Device accessible input iterator
   * @tparam OutputIt Device accessible output iterator assignable from `bool`
   *
   * @param first Beginning of the sequence of keys
   * @param last End of the sequence of keys
   * @param output_begin Beginning of the sequence of booleans for the presence of each key
   * @param stream Stream used for executing the kernels
   */
  template <typename InputIt, typename OutputIt>
  void contains(InputIt first,
                InputIt last,
                OutputIt output_begin,
                cuda_stream_ref stream = {}) const;

  /**
   * @brief Asynchonously indicates whether the keys in the range `[first, last)` are contained in
   * the set.
   *
   * @tparam InputIt Device accessible input iterator
   * @tparam OutputIt Device accessible output iterator assignable from `bool`
   *
   * @param first Beginning of the sequence of keys
   * @param last End of the sequence of keys
   * @param output_begin Beginning of the sequence of booleans for the presence of each key
   * @param stream Stream used for executing the kernels
   */
  template <typename InputIt, typename OutputIt>
  void contains_async(InputIt first,
                      InputIt last,
                      OutputIt output_begin,
<<<<<<< HEAD
                      cudaStream_t stream = nullptr) const noexcept;

  /**
   * @brief Indicates whether the keys in the range `[first, last)` are contained in the set if
   * `pred` of the corresponding stencil returns true.
   *
   * @note If `pred( *(stencil + i) )` is true, stores `true` or `false` to `(output_begin + i)`
   * indicating if the key `*(first + i)` is present in the set. If `pred( *(stencil + i) )` is
   * false, stores false to `(output_begin + i)`.
   * @note This function synchronizes the given stream. For asynchronous execution use
   * `contains_if_async`.
   *
   * @tparam InputIt Device accessible input iterator
   * @tparam StencilIt Device accessible random access iterator whose value_type is
   * convertible to Predicate's argument type
   * @tparam Predicate Unary predicate callable whose return type must be convertible to `bool` and
   * argument type is convertible from <tt>std::iterator_traits<StencilIt>::value_type</tt>
   * @tparam OutputIt Device accessible output iterator assignable from `bool`
   *
   * @param first Beginning of the sequence of keys
   * @param last End of the sequence of keys
   * @param stencil Beginning of the stencil sequence
   * @param pred Predicate to test on every element in the range `[stencil, stencil +
   * std::distance(first, last))`
   * @param output_begin Beginning of the sequence of booleans for the presence of each key
   * @param stream Stream used for executing the kernels
   */
  template <typename InputIt, typename StencilIt, typename Predicate, typename OutputIt>
  void contains_if(InputIt first,
                   InputIt last,
                   StencilIt stencil,
                   Predicate pred,
                   OutputIt output_begin,
                   cudaStream_t stream = nullptr) const;

  /**
   * @brief Asynchonously indicates whether the keys in the range `[first, last)` are contained in
   * the set if `pred` of the corresponding stencil returns true.
   *
   * @note If `pred( *(stencil + i) )` is true, stores `true` or `false` to `(output_begin + i)`
   * indicating if the key `*(first + i)` is present in the set. If `pred( *(stencil + i) )` is
   * false, stores false to `(output_begin + i)`.
   *
   * @tparam InputIt Device accessible input iterator
   * @tparam StencilIt Device accessible random access iterator whose value_type is
   * convertible to Predicate's argument type
   * @tparam Predicate Unary predicate callable whose return type must be convertible to `bool` and
   * argument type is convertible from <tt>std::iterator_traits<StencilIt>::value_type</tt>
   * @tparam OutputIt Device accessible output iterator assignable from `bool`
   *
   * @param first Beginning of the sequence of keys
   * @param last End of the sequence of keys
   * @param stencil Beginning of the stencil sequence
   * @param pred Predicate to test on every element in the range `[stencil, stencil +
   * std::distance(first, last))`
   * @param output_begin Beginning of the sequence of booleans for the presence of each key
   * @param stream Stream used for executing the kernels
   */
  template <typename InputIt, typename StencilIt, typename Predicate, typename OutputIt>
  void contains_if_async(InputIt first,
                         InputIt last,
                         StencilIt stencil,
                         Predicate pred,
                         OutputIt output_begin,
                         cudaStream_t stream = nullptr) const noexcept;
=======
                      cuda_stream_ref stream = {}) const;
>>>>>>> 1b6dd07a

  /**
   * @brief Retrieves all keys contained in the set.
   *
   * @note This API synchronizes the given stream.
   * @note The order in which keys are returned is implementation defined and not guaranteed to be
   * consistent between subsequent calls to `retrieve_all`.
   * @note Behavior is undefined if the range beginning at `keys_out` is smaller than the return
   * value of `size()`.
   *
   * @tparam OutputIt Device accessible random access output iterator whose `value_type` is
   * convertible from the container's `key_type`.
   *
   * @param output_begin Beginning output iterator for keys
   * @param stream CUDA stream used for this operation
   *
   * @return Iterator indicating the end of the output
   */
  template <typename OutputIt>
  [[nodiscard]] OutputIt retrieve_all(OutputIt output_begin, cuda_stream_ref stream = {}) const;

  /**
   * @brief Gets the number of elements in the container.
   *
   * @note This function synchronizes the given stream.
   *
   * @param stream CUDA stream used to get the number of inserted elements
   * @return The number of elements in the container
   */
<<<<<<< HEAD
  [[nodiscard]] size_type size(cudaStream_t stream = nullptr) const noexcept;
=======
  [[nodiscard]] size_type size(cuda_stream_ref stream = {}) const;
>>>>>>> 1b6dd07a

  /**
   * @brief Gets the maximum number of elements the hash map can hold.
   *
   * @return The maximum number of elements the hash map can hold
   */
  [[nodiscard]] constexpr auto capacity() const noexcept;

  /**
   * @brief Gets the sentinel value used to represent an empty key slot.
   *
   * @return The sentinel value used to represent an empty key slot
   */
  [[nodiscard]] constexpr key_type empty_key_sentinel() const noexcept;

  /**
   * @brief Get device ref with operators.
   *
   * @tparam Operators Set of `cuco::op` to be provided by the ref
   *
   * @param ops List of operators, e.g., `cuco::insert`
   *
   * @return Device ref of the current `static_set` object
   */
  template <typename... Operators>
  [[nodiscard]] auto ref(Operators... ops) const noexcept;

 private:
  key_type empty_key_sentinel_;         ///< Key value that represents an empty slot
  key_equal predicate_;                 ///< Key equality binary predicate
  probing_scheme_type probing_scheme_;  ///< Probing scheme
  allocator_type allocator_;            ///< Allocator used to (de)allocate temporary storage
  storage_type storage_;                ///< Slot window storage
};

}  // namespace experimental
}  // namespace cuco

#include <cuco/detail/static_set/static_set.inl><|MERGE_RESOLUTION|>--- conflicted
+++ resolved
@@ -200,11 +200,7 @@
    * @param stream CUDA stream used for insert
    */
   template <typename InputIt>
-<<<<<<< HEAD
-  void insert_async(InputIt first, InputIt last, cudaStream_t stream = nullptr) noexcept;
-=======
-  void insert_async(InputIt first, InputIt last, cuda_stream_ref stream = {});
->>>>>>> 1b6dd07a
+  void insert_async(InputIt first, InputIt last, cuda_stream_ref stream = {}) noexcept;
 
   /**
    * @brief Inserts keys in the range `[first, last)` if `pred` of the corresponding stencil returns
@@ -255,16 +251,11 @@
    * @param stream CUDA stream used for the operation
    */
   template <typename InputIt, typename StencilIt, typename Predicate>
-<<<<<<< HEAD
   void insert_if_async(InputIt first,
                        InputIt last,
                        StencilIt stencil,
                        Predicate pred,
-                       cudaStream_t stream = nullptr) noexcept;
-=======
-  void insert_if_async(
-    InputIt first, InputIt last, StencilIt stencil, Predicate pred, cuda_stream_ref stream = {});
->>>>>>> 1b6dd07a
+                       cuda_stream_ref stream = {}) noexcept;
 
   /**
    * @brief Indicates whether the keys in the range `[first, last)` are contained in the set.
@@ -302,8 +293,7 @@
   void contains_async(InputIt first,
                       InputIt last,
                       OutputIt output_begin,
-<<<<<<< HEAD
-                      cudaStream_t stream = nullptr) const noexcept;
+                      cuda_stream_ref stream = {}) const noexcept;
 
   /**
    * @brief Indicates whether the keys in the range `[first, last)` are contained in the set if
@@ -336,7 +326,7 @@
                    StencilIt stencil,
                    Predicate pred,
                    OutputIt output_begin,
-                   cudaStream_t stream = nullptr) const;
+                   cuda_stream_ref stream = {}) const;
 
   /**
    * @brief Asynchonously indicates whether the keys in the range `[first, last)` are contained in
@@ -367,10 +357,7 @@
                          StencilIt stencil,
                          Predicate pred,
                          OutputIt output_begin,
-                         cudaStream_t stream = nullptr) const noexcept;
-=======
-                      cuda_stream_ref stream = {}) const;
->>>>>>> 1b6dd07a
+                         cuda_stream_ref stream = {}) const noexcept;
 
   /**
    * @brief Retrieves all keys contained in the set.
@@ -400,11 +387,7 @@
    * @param stream CUDA stream used to get the number of inserted elements
    * @return The number of elements in the container
    */
-<<<<<<< HEAD
-  [[nodiscard]] size_type size(cudaStream_t stream = nullptr) const noexcept;
-=======
-  [[nodiscard]] size_type size(cuda_stream_ref stream = {}) const;
->>>>>>> 1b6dd07a
+  [[nodiscard]] size_type size(cuda_stream_ref stream = {}) const noexcept;
 
   /**
    * @brief Gets the maximum number of elements the hash map can hold.
