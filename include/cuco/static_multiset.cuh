--- conflicted
+++ resolved
@@ -333,20 +333,6 @@
                        cuda_stream_ref stream = {}) noexcept;
 
   /**
-<<<<<<< HEAD
-   * @brief Counts the occurrences of keys in `[first, last)` contained in the multiset
-   *
-   * @tparam Input Device accessible input iterator
-   *
-   * @param first Beginning of the sequence of keys to count
-   * @param last End of the sequence of keys to count
-   * @param stream CUDA stream used for count
-   *
-   * @return The sum of total occurrences of all keys in `[first, last)`
-   */
-  template <typename InputIt>
-  size_type count(InputIt first, InputIt last, cuda_stream_ref stream = {}) const noexcept;
-=======
    * @brief Indicates whether the keys in the range `[first, last)` are contained in the multiset.
    *
    * @note This function synchronizes the given stream. For asynchronous execution use
@@ -487,7 +473,20 @@
                   InputIt last,
                   OutputIt output_begin,
                   cuda_stream_ref stream = {}) const;
->>>>>>> 3fa77ad0
+
+  /**
+   * @brief Counts the occurrences of keys in `[first, last)` contained in the multiset
+   *
+   * @tparam Input Device accessible input iterator
+   *
+   * @param first Beginning of the sequence of keys to count
+   * @param last End of the sequence of keys to count
+   * @param stream CUDA stream used for count
+   *
+   * @return The sum of total occurrences of all keys in `[first, last)`
+   */
+  template <typename InputIt>
+  size_type count(InputIt first, InputIt last, cuda_stream_ref stream = {}) const noexcept;
 
   /**
    * @brief Gets the number of elements in the container.
