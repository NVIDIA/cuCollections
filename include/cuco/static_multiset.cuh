/*
 * Copyright (c) 2024, NVIDIA CORPORATION.
 *
 * Licensed under the Apache License, Version 2.0 (the "License");
 * you may not use this file except in compliance with the License.
 * You may obtain a copy of the License at
 *
 *     http://www.apache.org/licenses/LICENSE-2.0
 *
 * Unless required by applicable law or agreed to in writing, software
 * distributed under the License is distributed on an "AS IS" BASIS,
 * WITHOUT WARRANTIES OR CONDITIONS OF ANY KIND, either express or implied.
 * See the License for the specific language governing permissions and
 * limitations under the License.
 */

#pragma once

#include <cuco/cuda_stream_ref.hpp>
#include <cuco/detail/open_addressing/open_addressing_impl.cuh>
#include <cuco/extent.cuh>
#include <cuco/hash_functions.cuh>
#include <cuco/probing_scheme.cuh>
#include <cuco/static_multiset_ref.cuh>
#include <cuco/storage.cuh>
#include <cuco/types.cuh>
#include <cuco/utility/allocator.hpp>
#include <cuco/utility/cuda_thread_scope.cuh>
#include <cuco/utility/traits.hpp>

#include <thrust/functional.h>

#include <cuda/atomic>

#include <cstddef>
#include <memory>

namespace cuco {
/**
 * @brief A GPU-accelerated, unordered, associative container of possibly non-unique objects
 *
 * The `static_multiset` supports two types of operations:
 * - Host-side "bulk" operations
 * - Device-side "singular" operations
 *
 * The host-side bulk operations include `insert`, `contains`, etc. These APIs should be used when
 * there are a large number of keys to modify or lookup. For example, given a range of keys
 * specified by device-accessible iterators, the bulk `insert` function will insert all keys into
 * the set.
 *
 * The singular device-side operations allow individual threads (or cooperative groups) to perform
 * independent modify or lookup operations from device code. These operations are accessed through
 * non-owning, trivially copyable reference types (or "ref"). User can combine any arbitrary
 * operators (see options in `include/cuco/operator.hpp`) when creating the ref. Concurrent modify
 * and lookup will be supported if both kinds of operators are specified during the ref
 * construction.
 *
 * @note Allows constant time concurrent modify or lookup operations from threads in device code.
 * @note cuCollections data structures always place the slot keys on the right-hand side when
 * invoking the key comparison predicate, i.e., `pred(query_key, slot_key)`. Order-sensitive
 * `KeyEqual` should be used with caution.
 * @note `ProbingScheme::cg_size` indicates how many threads are used to handle one independent
 * device operation. `cg_size == 1` uses the scalar (or non-CG) code paths.
 *
 * @throw If the size of the given key type is larger than 8 bytes
 * @throw If the given key type doesn't have unique object representations, i.e.,
 * `cuco::bitwise_comparable_v<Key> == false`
 * @throw If the probing scheme type is not inherited from `cuco::detail::probing_scheme_base`
 *
 * @tparam Key Type used for keys. Requires `cuco::is_bitwise_comparable_v<Key>`
 * @tparam Extent Data structure size type
 * @tparam Scope The scope in which operations will be performed by individual threads.
 * @tparam KeyEqual Binary callable type used to compare two keys for equality
 * @tparam ProbingScheme Probing scheme (see `include/cuco/probing_scheme.cuh` for choices)
 * @tparam Allocator Type of allocator used for device storage
 * @tparam Storage Slot window storage type
 */
template <class Key,
          class Extent             = cuco::extent<std::size_t>,
          cuda::thread_scope Scope = cuda::thread_scope_device,
          class KeyEqual           = thrust::equal_to<Key>,
          class ProbingScheme      = cuco::double_hashing<4,  // CG size
                                                     cuco::default_hash_function<Key>>,
          class Allocator          = cuco::cuda_allocator<Key>,
          class Storage            = cuco::storage<2>>
class static_multiset {
  using impl_type = detail::
    open_addressing_impl<Key, Key, Extent, Scope, KeyEqual, ProbingScheme, Allocator, Storage>;

 public:
  static constexpr auto cg_size      = impl_type::cg_size;       ///< CG size used for probing
  static constexpr auto window_size  = impl_type::window_size;   ///< Window size used for probing
  static constexpr auto thread_scope = impl_type::thread_scope;  ///< CUDA thread scope

  using key_type       = typename impl_type::key_type;        ///< Key type
  using value_type     = typename impl_type::value_type;      ///< Key type
  using extent_type    = typename impl_type::extent_type;     ///< Extent type
  using size_type      = typename impl_type::size_type;       ///< Size type
  using key_equal      = typename impl_type::key_equal;       ///< Key equality comparator type
  using allocator_type = typename impl_type::allocator_type;  ///< Allocator type
  /// Non-owning window storage ref type
  using storage_ref_type    = typename impl_type::storage_ref_type;
  using probing_scheme_type = typename impl_type::probing_scheme_type;  ///< Probing scheme type

  template <typename... Operators>
  using ref_type = cuco::static_multiset_ref<key_type,
                                             thread_scope,
                                             key_equal,
                                             probing_scheme_type,
                                             storage_ref_type,
                                             Operators...>;  ///< Non-owning container ref type

  static_multiset(static_multiset const&)            = delete;
  static_multiset& operator=(static_multiset const&) = delete;

  static_multiset(static_multiset&&) = default;  ///< Move constructor

  /**
   * @brief Replaces the contents of the container with another container.
   *
   * @return Reference of the current multiset object
   */
  static_multiset& operator=(static_multiset&&) = default;
  ~static_multiset()                            = default;

  /**
   * @brief Constructs a statically-sized multiset with the specified initial capacity, sentinel
   * values and CUDA stream
   *
   * The actual multiset capacity depends on the given `capacity`, the probing scheme, CG size, and
   * the window size and it is computed via the `make_window_extent` factory. Insert operations will
   * not automatically grow the set. Attempting to insert more unique keys than the capacity of the
   * multiset results in undefined behavior.
   *
   * @note Any `*_sentinel`s are reserved and behavior is undefined when attempting to insert
   * this sentinel value.
   * @note This constructor doesn't synchronize the given stream.
   *
   * @param capacity The requested lower-bound multiset size
   * @param empty_key_sentinel The reserved key value for empty slots
   * @param pred Key equality binary predicate
   * @param probing_scheme Probing scheme
   * @param scope The scope in which operations will be performed
   * @param storage Kind of storage to use
   * @param alloc Allocator used for allocating device storage
   * @param stream CUDA stream used to initialize the set
   */
  constexpr static_multiset(Extent capacity,
                            empty_key<Key> empty_key_sentinel,
                            KeyEqual const& pred                = {},
                            ProbingScheme const& probing_scheme = {},
                            cuda_thread_scope<Scope> scope      = {},
                            Storage storage                     = {},
                            Allocator const& alloc              = {},
                            cuda_stream_ref stream              = {});

  /**
   * @brief Constructs a statically-sized multiset with the number of elements to insert `n`, the
   * desired load factor, etc
   *
   * @note This constructor helps users create a set based on the number of elements to insert and
   * the desired load factor without manually computing the desired capacity. The actual set
   * capacity will be a size no smaller than `ceil(n / desired_load_factor)`. It's determined by
   * multiple factors including the given `n`, the desired load factor, the probing scheme, the CG
   * size, and the window size and is computed via the `make_window_extent` factory.
   * @note Insert operations will not automatically grow the container.
   * @note Attempting to insert more unique keys than the capacity of the container results in
   * undefined behavior.
   * @note Any `*_sentinel`s are reserved and behavior is undefined when attempting to insert
   * this sentinel value.
   * @note This constructor doesn't synchronize the given stream.
   * @note This overload will convert compile-time extents to runtime constants which might lead to
   * performance regressions.
   *
   * @throw If the desired occupancy is no bigger than zero
   * @throw If the desired occupancy is no smaller than one
   *
   * @param n The number of elements to insert
   * @param desired_load_factor The desired load factor of the container, e.g., 0.5 implies a 50%
   * load factor
   * @param empty_key_sentinel The reserved key value for empty slots
   * @param pred Key equality binary predicate
   * @param probing_scheme Probing scheme
   * @param scope The scope in which operations will be performed
   * @param storage Kind of storage to use
   * @param alloc Allocator used for allocating device storage
   * @param stream CUDA stream used to initialize the set
   */
  constexpr static_multiset(Extent n,
                            double desired_load_factor,
                            empty_key<Key> empty_key_sentinel,
                            KeyEqual const& pred                = {},
                            ProbingScheme const& probing_scheme = {},
                            cuda_thread_scope<Scope> scope      = {},
                            Storage storage                     = {},
                            Allocator const& alloc              = {},
                            cuda_stream_ref stream              = {});

  /**
   * @brief Constructs a statically-sized set with the specified initial capacity, sentinel values
   * and CUDA stream.
   *
   * The actual set capacity depends on the given `capacity`, the probing scheme, CG size, and the
   * window size and it is computed via the `make_window_extent` factory. Insert operations will not
   * automatically grow the set. Attempting to insert more unique keys than the capacity of the
   * multiset results in undefined behavior.
   *
   * @note Any `*_sentinel`s are reserved and behavior is undefined when attempting to insert
   * this sentinel value.
   * @note If a non-default CUDA stream is provided, the caller is responsible for synchronizing the
   * stream before the object is first used.
   *
   * @param capacity The requested lower-bound set size
   * @param empty_key_sentinel The reserved key value for empty slots
   * @param erased_key_sentinel The reserved key to denote erased slots
   * @param pred Key equality binary predicate
   * @param probing_scheme Probing scheme
   * @param scope The scope in which operations will be performed
   * @param storage Kind of storage to use
   * @param alloc Allocator used for allocating device storage
   * @param stream CUDA stream used to initialize the set
   */
  constexpr static_multiset(Extent capacity,
                            empty_key<Key> empty_key_sentinel,
                            erased_key<Key> erased_key_sentinel,
                            KeyEqual const& pred                = {},
                            ProbingScheme const& probing_scheme = {},
                            cuda_thread_scope<Scope> scope      = {},
                            Storage storage                     = {},
                            Allocator const& alloc              = {},
                            cuda_stream_ref stream              = {});

  /**
   * @brief Erases all elements from the container. After this call, `size()` returns zero.
   * Invalidates any references, pointers, or iterators referring to contained elements.
   *
   * @param stream CUDA stream this operation is executed in
   */
  void clear(cuda_stream_ref stream = {}) noexcept;

  /**
   * @brief Asynchronously erases all elements from the container. After this call, `size()` returns
   * zero. Invalidates any references, pointers, or iterators referring to contained elements.
   *
   * @param stream CUDA stream this operation is executed in
   */
  void clear_async(cuda_stream_ref stream = {}) noexcept;

  /**
   * @brief Inserts all keys in the range `[first, last)`
   *
   * @note This function synchronizes the given stream. For asynchronous execution use
   * `insert_async`.
   *
   * // TODO: to be revised due to heterogeneous lookup
   * @tparam InputIt Device accessible random access input iterator where
   * <tt>std::is_convertible<std::iterator_traits<InputIt>::value_type,
   * static_multiset<K>::value_type></tt> is `true`
   *
   * @param first Beginning of the sequence of keys
   * @param last End of the sequence of keys
   * @param stream CUDA stream used for insert
   */
  template <typename InputIt>
  void insert(InputIt first, InputIt last, cuda_stream_ref stream = {});

  /**
   * @brief Asynchronously inserts all keys in the range `[first, last)`.
   *
   * // TODO: to be revised due to heterogeneous lookup
   * @tparam InputIt Device accessible random access input iterator where
   * <tt>std::is_convertible<std::iterator_traits<InputIt>::value_type,
   * static_multiset<K>::value_type></tt> is `true`
   *
   * @param first Beginning of the sequence of keys
   * @param last End of the sequence of keys
   * @param stream CUDA stream used for insert
   */
  template <typename InputIt>
  void insert_async(InputIt first, InputIt last, cuda_stream_ref stream = {}) noexcept;

  /**
   * @brief Inserts keys in the range `[first, last)` if `pred` of the corresponding stencil returns
   * true.
   *
   * @note The key `*(first + i)` is inserted if `pred( *(stencil + i) )` returns true.
   * @note This function synchronizes the given stream. For asynchronous execution use
   * `insert_if_async`.
   *
   * @tparam InputIt Device accessible random access iterator whose `value_type` is
   * convertible to the container's `value_type`
   * @tparam StencilIt Device accessible random access iterator whose value_type is
   * convertible to Predicate's argument type
   * @tparam Predicate Unary predicate callable whose return type must be convertible to `bool` and
   * argument type is convertible from <tt>std::iterator_traits<StencilIt>::value_type</tt>
   *
   * @param first Beginning of the sequence of key/value pairs
   * @param last End of the sequence of key/value pairs
   * @param stencil Beginning of the stencil sequence
   * @param pred Predicate to test on every element in the range `[stencil, stencil +
   * std::distance(first, last))`
   * @param stream CUDA stream used for the operation
   */
  template <typename InputIt, typename StencilIt, typename Predicate>
  void insert_if(
    InputIt first, InputIt last, StencilIt stencil, Predicate pred, cuda_stream_ref stream = {});

  /**
   * @brief Asynchronously inserts keys in the range `[first, last)` if `pred` of the corresponding
   * stencil returns true.
   *
   * @note The key `*(first + i)` is inserted if `pred( *(stencil + i) )` returns true.
   *
   * @tparam InputIt Device accessible random access iterator whose `value_type` is
   * convertible to the container's `value_type`
   * @tparam StencilIt Device accessible random access iterator whose value_type is
   * convertible to Predicate's argument type
   * @tparam Predicate Unary predicate callable whose return type must be convertible to `bool` and
   * argument type is convertible from <tt>std::iterator_traits<StencilIt>::value_type</tt>
   *
   * @param first Beginning of the sequence of key/value pairs
   * @param last End of the sequence of key/value pairs
   * @param stencil Beginning of the stencil sequence
   * @param pred Predicate to test on every element in the range `[stencil, stencil +
   * std::distance(first, last))`
   * @param stream CUDA stream used for the operation
   */
  template <typename InputIt, typename StencilIt, typename Predicate>
  void insert_if_async(InputIt first,
                       InputIt last,
                       StencilIt stencil,
                       Predicate pred,
                       cuda_stream_ref stream = {}) noexcept;

  /**
<<<<<<< HEAD
   * @brief For all keys in the range `[first, last)`, finds an element with key equivalent to the
   * query key.
   *
   * @note This function synchronizes the given stream. For asynchronous execution use `find_async`.
   * @note If the key `*(first + i)` has a matched `element` in the multiset, copies `element` to
   * `(output_begin + i)`. Else, copies the empty key sentinel.
   *
   * @tparam InputIt Device accessible input iterator
   * @tparam OutputIt Device accessible output iterator assignable from the set's `key_type`
   *
   * @param first Beginning of the sequence of keys
   * @param last End of the sequence of keys
   * @param output_begin Beginning of the sequence of elements retrieved for each key
   * @param stream Stream used for executing the kernels
   */
  template <typename InputIt, typename OutputIt>
  void find(InputIt first, InputIt last, OutputIt output_begin, cuda_stream_ref stream = {}) const;

  /**
   * @brief For all keys in the range `[first, last)`, asynchronously finds an element with key
   * equivalent to the query key.
   *
   * @note If the key `*(first + i)` has a matched `element` in the multiset, copies `element` to
   * `(output_begin + i)`. Else, copies the empty key sentinel.
   *
   * @tparam InputIt Device accessible input iterator
   * @tparam OutputIt Device accessible output iterator assignable from the set's `key_type`
   *
   * @param first Beginning of the sequence of keys
   * @param last End of the sequence of keys
   * @param output_begin Beginning of the sequence of elements retrieved for each key
   * @param stream Stream used for executing the kernels
   */
  template <typename InputIt, typename OutputIt>
  void find_async(InputIt first,
                  InputIt last,
                  OutputIt output_begin,
                  cuda_stream_ref stream = {}) const;
=======
   * @brief Indicates whether the keys in the range `[first, last)` are contained in the multiset.
   *
   * @note This function synchronizes the given stream. For asynchronous execution use
   * `contains_async`.
   *
   * @tparam InputIt Device accessible input iterator
   * @tparam OutputIt Device accessible output iterator assignable from `bool`
   *
   * @param first Beginning of the sequence of keys
   * @param last End of the sequence of keys
   * @param output_begin Beginning of the sequence of booleans for the presence of each key
   * @param stream Stream used for executing the kernels
   */
  template <typename InputIt, typename OutputIt>
  void contains(InputIt first,
                InputIt last,
                OutputIt output_begin,
                cuda_stream_ref stream = {}) const;

  /**
   * @brief Asynchronously indicates whether the keys in the range `[first, last)` are contained in
   * the multiset.
   *
   * @tparam InputIt Device accessible input iterator
   * @tparam OutputIt Device accessible output iterator assignable from `bool`
   *
   * @param first Beginning of the sequence of keys
   * @param last End of the sequence of keys
   * @param output_begin Beginning of the sequence of booleans for the presence of each key
   * @param stream Stream used for executing the kernels
   */
  template <typename InputIt, typename OutputIt>
  void contains_async(InputIt first,
                      InputIt last,
                      OutputIt output_begin,
                      cuda_stream_ref stream = {}) const noexcept;

  /**
   * @brief Indicates whether the keys in the range `[first, last)` are contained in the multiset if
   * `pred` of the corresponding stencil returns `true`.
   *
   * @note If `pred( *(stencil + i) )` is true, stores `true` or `false` to `(output_begin + i)`
   * indicating if the key `*(first + i)` is present in the multiset. If `pred( *(stencil + i) )` is
   * `false`, stores `false` to `(output_begin + i)`.
   * @note This function synchronizes the given stream. For asynchronous execution use
   * `contains_if_async`.
   *
   * @tparam InputIt Device accessible input iterator
   * @tparam StencilIt Device accessible random access iterator whose value type is
   * convertible to Predicate's argument type
   * @tparam Predicate Unary predicate callable whose return type must be convertible to `bool` and
   * argument type is convertible from <tt>std::iterator_traits<StencilIt>::value_type</tt>
   * @tparam OutputIt Device accessible output iterator assignable from `bool`
   *
   * @param first Beginning of the sequence of keys
   * @param last End of the sequence of keys
   * @param stencil Beginning of the stencil sequence
   * @param pred Predicate to test on every element in the range `[stencil, stencil +
   * std::distance(first, last))`
   * @param output_begin Beginning of the sequence of booleans for the presence of each key
   * @param stream Stream used for executing the kernels
   */
  template <typename InputIt, typename StencilIt, typename Predicate, typename OutputIt>
  void contains_if(InputIt first,
                   InputIt last,
                   StencilIt stencil,
                   Predicate pred,
                   OutputIt output_begin,
                   cuda_stream_ref stream = {}) const;

  /**
   * @brief Asynchronously indicates whether the keys in the range `[first, last)` are contained in
   * the multiset if `pred` of the corresponding stencil returns `true`.
   *
   * @note If `pred( *(stencil + i) )` is true, stores `true` or `false` to `(output_begin + i)`
   * indicating if the key `*(first + i)` is present in the multiset. If `pred( *(stencil + i) )` is
   * `false`, stores `false` to `(output_begin + i)`.
   *
   * @tparam InputIt Device accessible input iterator
   * @tparam StencilIt Device accessible random access iterator whose value type is
   * convertible to Predicate's argument type
   * @tparam Predicate Unary predicate callable whose return type must be convertible to `bool` and
   * argument type is convertible from <tt>std::iterator_traits<StencilIt>::value_type</tt>
   * @tparam OutputIt Device accessible output iterator assignable from `bool`
   *
   * @param first Beginning of the sequence of keys
   * @param last End of the sequence of keys
   * @param stencil Beginning of the stencil sequence
   * @param pred Predicate to test on every element in the range `[stencil, stencil +
   * std::distance(first, last))`
   * @param output_begin Beginning of the sequence of booleans for the presence of each key
   * @param stream Stream used for executing the kernels
   */
  template <typename InputIt, typename StencilIt, typename Predicate, typename OutputIt>
  void contains_if_async(InputIt first,
                         InputIt last,
                         StencilIt stencil,
                         Predicate pred,
                         OutputIt output_begin,
                         cuda_stream_ref stream = {}) const noexcept;
>>>>>>> 1dc583c4

  /**
   * @brief Gets the number of elements in the container.
   *
   * @note This function synchronizes the given stream.
   *
   * @param stream CUDA stream used to get the number of inserted elements
   * @return The number of elements in the container
   */
  [[nodiscard]] size_type size(cuda_stream_ref stream = {}) const noexcept;

  /**
   * @brief Gets the maximum number of elements the multiset can hold.
   *
   * @return The maximum number of elements the multiset can hold
   */
  [[nodiscard]] constexpr auto capacity() const noexcept;

  /**
   * @brief Gets the sentinel value used to represent an empty key slot.
   *
   * @return The sentinel value used to represent an empty key slot
   */
  [[nodiscard]] constexpr key_type empty_key_sentinel() const noexcept;

  /**
   * @brief Gets the sentinel value used to represent an erased key slot.
   *
   * @return The sentinel value used to represent an erased key slot
   */
  [[nodiscard]] constexpr key_type erased_key_sentinel() const noexcept;

  /**
   * @brief Get device ref with operators.
   *
   * @tparam Operators Set of `cuco::op` to be provided by the ref
   *
   * @param ops List of operators, e.g., `cuco::insert`
   *
   * @return Device ref of the current `static_multiset` object
   */
  template <typename... Operators>
  [[nodiscard]] auto ref(Operators... ops) const noexcept;

 private:
  std::unique_ptr<impl_type> impl_;
};
}  // namespace cuco

#include <cuco/detail/static_multiset/static_multiset.inl><|MERGE_RESOLUTION|>--- conflicted
+++ resolved
@@ -333,46 +333,6 @@
                        cuda_stream_ref stream = {}) noexcept;
 
   /**
-<<<<<<< HEAD
-   * @brief For all keys in the range `[first, last)`, finds an element with key equivalent to the
-   * query key.
-   *
-   * @note This function synchronizes the given stream. For asynchronous execution use `find_async`.
-   * @note If the key `*(first + i)` has a matched `element` in the multiset, copies `element` to
-   * `(output_begin + i)`. Else, copies the empty key sentinel.
-   *
-   * @tparam InputIt Device accessible input iterator
-   * @tparam OutputIt Device accessible output iterator assignable from the set's `key_type`
-   *
-   * @param first Beginning of the sequence of keys
-   * @param last End of the sequence of keys
-   * @param output_begin Beginning of the sequence of elements retrieved for each key
-   * @param stream Stream used for executing the kernels
-   */
-  template <typename InputIt, typename OutputIt>
-  void find(InputIt first, InputIt last, OutputIt output_begin, cuda_stream_ref stream = {}) const;
-
-  /**
-   * @brief For all keys in the range `[first, last)`, asynchronously finds an element with key
-   * equivalent to the query key.
-   *
-   * @note If the key `*(first + i)` has a matched `element` in the multiset, copies `element` to
-   * `(output_begin + i)`. Else, copies the empty key sentinel.
-   *
-   * @tparam InputIt Device accessible input iterator
-   * @tparam OutputIt Device accessible output iterator assignable from the set's `key_type`
-   *
-   * @param first Beginning of the sequence of keys
-   * @param last End of the sequence of keys
-   * @param output_begin Beginning of the sequence of elements retrieved for each key
-   * @param stream Stream used for executing the kernels
-   */
-  template <typename InputIt, typename OutputIt>
-  void find_async(InputIt first,
-                  InputIt last,
-                  OutputIt output_begin,
-                  cuda_stream_ref stream = {}) const;
-=======
    * @brief Indicates whether the keys in the range `[first, last)` are contained in the multiset.
    *
    * @note This function synchronizes the given stream. For asynchronous execution use
@@ -473,7 +433,46 @@
                          Predicate pred,
                          OutputIt output_begin,
                          cuda_stream_ref stream = {}) const noexcept;
->>>>>>> 1dc583c4
+
+  /**
+   * @brief For all keys in the range `[first, last)`, finds an element with key equivalent to the
+   * query key.
+   *
+   * @note This function synchronizes the given stream. For asynchronous execution use `find_async`.
+   * @note If the key `*(first + i)` has a matched `element` in the multiset, copies `element` to
+   * `(output_begin + i)`. Else, copies the empty key sentinel.
+   *
+   * @tparam InputIt Device accessible input iterator
+   * @tparam OutputIt Device accessible output iterator assignable from the set's `key_type`
+   *
+   * @param first Beginning of the sequence of keys
+   * @param last End of the sequence of keys
+   * @param output_begin Beginning of the sequence of elements retrieved for each key
+   * @param stream Stream used for executing the kernels
+   */
+  template <typename InputIt, typename OutputIt>
+  void find(InputIt first, InputIt last, OutputIt output_begin, cuda_stream_ref stream = {}) const;
+
+  /**
+   * @brief For all keys in the range `[first, last)`, asynchronously finds an element with key
+   * equivalent to the query key.
+   *
+   * @note If the key `*(first + i)` has a matched `element` in the multiset, copies `element` to
+   * `(output_begin + i)`. Else, copies the empty key sentinel.
+   *
+   * @tparam InputIt Device accessible input iterator
+   * @tparam OutputIt Device accessible output iterator assignable from the set's `key_type`
+   *
+   * @param first Beginning of the sequence of keys
+   * @param last End of the sequence of keys
+   * @param output_begin Beginning of the sequence of elements retrieved for each key
+   * @param stream Stream used for executing the kernels
+   */
+  template <typename InputIt, typename OutputIt>
+  void find_async(InputIt first,
+                  InputIt last,
+                  OutputIt output_begin,
+                  cuda_stream_ref stream = {}) const;
 
   /**
    * @brief Gets the number of elements in the container.
