/*
 * Copyright (c) 2021-2023, NVIDIA CORPORATION.
 *
 * Licensed under the Apache License, Version 2.0 (the "License");
 * you may not use this file except in compliance with the License.
 * You may obtain a copy of the License at
 *
 *     http://www.apache.org/licenses/LICENSE-2.0
 *
 * Unless required by applicable law or agreed to in writing, software
 * distributed under the License is distributed on an "AS IS" BASIS,
 * WITHOUT WARRANTIES OR CONDITIONS OF ANY KIND, either express or implied.
 * See the License for the specific language governing permissions and
 * limitations under the License.
 */

#include <defaults.hpp>
#include <key_generator.hpp>
#include <utils.hpp>

#include <cuco/static_multimap.cuh>

#include <nvbench/nvbench.cuh>

#include <thrust/device_vector.h>
<<<<<<< HEAD
#include <thrust/execution_policy.h>
#include <thrust/transform.h>

namespace cuco {
namespace benchmark {

using namespace defaults;
=======
#include <thrust/transform.h>

using namespace cuco::benchmark;
using namespace cuco::benchmark::defaults;
>>>>>>> 6fd6f77f

/**
 * @brief A benchmark evaluating multi-value `insert` performance
 */
template <typename Key, typename Value, typename Dist>
std::enable_if_t<(sizeof(Key) == sizeof(Value)), void> static_multimap_insert(
  nvbench::state& state, nvbench::type_list<Key, Value, Dist>)
{
  using pair_type = cuco::pair_type<Key, Value>;

  auto const num_keys  = state.get_int64_or_default("NumInputs", N);
  auto const occupancy = state.get_float64_or_default("Occupancy", OCCUPANCY);

  std::size_t const size = num_keys / occupancy;

  thrust::device_vector<Key> keys(num_keys);

  key_generator gen;
<<<<<<< HEAD
  gen.generate<Dist>(state, thrust::device, keys.begin(), keys.end());

  thrust::device_vector<pair_type> pairs(num_keys);
  thrust::transform(thrust::device,
                    keys.begin(),
                    keys.end(),
                    pairs.begin(),
                    [] __host__ __device__(Key const& key) {
                      return thrust::raw_reference_cast(pair_type(key, 42));
                    });
=======
  gen.generate(dist_from_state<Dist>(state), keys.begin(), keys.end());

  thrust::device_vector<pair_type> pairs(num_keys);
  thrust::transform(
    thrust::device, keys.begin(), keys.end(), pairs.begin(), [] __device__(Key const& key) {
      return pair_type(key, {});
    });
>>>>>>> 6fd6f77f

  state.add_element_count(num_keys);
  state.set_global_memory_rw_bytes(num_keys * sizeof(pair_type));

  state.exec(nvbench::exec_tag::sync | nvbench::exec_tag::timer,
             [&](nvbench::launch& launch, auto& timer) {
               cuco::static_multimap<Key, Value> map{
                 size, cuco::empty_key<Key>{-1}, cuco::empty_value<Value>{-1}};

               // Use timers to explicitly mark the target region
               timer.start();
               map.insert(pairs.begin(), pairs.end(), launch.get_stream());
               timer.stop();
             });
}

template <typename Key, typename Value, typename Dist>
std::enable_if_t<(sizeof(Key) != sizeof(Value)), void> static_multimap_insert(
  nvbench::state& state, nvbench::type_list<Key, Value, Dist>)
{
  state.skip("Key should be the same type as Value.");
}

NVBENCH_BENCH_TYPES(static_multimap_insert,
                    NVBENCH_TYPE_AXES(KEY_TYPE_RANGE,
                                      VALUE_TYPE_RANGE,
                                      nvbench::type_list<dist_type::unique>))
  .set_name("static_multimap_insert_unique_occupancy")
  .set_type_axes_names({"Key", "Value", "Distribution"})
  .set_max_noise(MAX_NOISE)
  .add_float64_axis("Occupancy", OCCUPANCY_RANGE);

NVBENCH_BENCH_TYPES(static_multimap_insert,
                    NVBENCH_TYPE_AXES(KEY_TYPE_RANGE,
                                      VALUE_TYPE_RANGE,
                                      nvbench::type_list<dist_type::uniform>))
  .set_name("static_multimap_insert_uniform_multiplicity")
  .set_type_axes_names({"Key", "Value", "Distribution"})
  .set_max_noise(MAX_NOISE)
  .add_int64_axis("Multiplicity", MULTIPLICITY_RANGE);

NVBENCH_BENCH_TYPES(static_multimap_insert,
                    NVBENCH_TYPE_AXES(KEY_TYPE_RANGE,
                                      VALUE_TYPE_RANGE,
                                      nvbench::type_list<dist_type::gaussian>))
  .set_name("static_multimap_insert_gaussian_skew")
  .set_type_axes_names({"Key", "Value", "Distribution"})
  .set_max_noise(MAX_NOISE)
<<<<<<< HEAD
  .add_float64_axis("Skew", SKEW_RANGE);

}  // namespace benchmark
}  // namespace cuco
=======
  .add_float64_axis("Skew", SKEW_RANGE);
>>>>>>> 6fd6f77f
<|MERGE_RESOLUTION|>--- conflicted
+++ resolved
@@ -23,20 +23,10 @@
 #include <nvbench/nvbench.cuh>
 
 #include <thrust/device_vector.h>
-<<<<<<< HEAD
-#include <thrust/execution_policy.h>
-#include <thrust/transform.h>
-
-namespace cuco {
-namespace benchmark {
-
-using namespace defaults;
-=======
 #include <thrust/transform.h>
 
 using namespace cuco::benchmark;
 using namespace cuco::benchmark::defaults;
->>>>>>> 6fd6f77f
 
 /**
  * @brief A benchmark evaluating multi-value `insert` performance
@@ -55,18 +45,6 @@
   thrust::device_vector<Key> keys(num_keys);
 
   key_generator gen;
-<<<<<<< HEAD
-  gen.generate<Dist>(state, thrust::device, keys.begin(), keys.end());
-
-  thrust::device_vector<pair_type> pairs(num_keys);
-  thrust::transform(thrust::device,
-                    keys.begin(),
-                    keys.end(),
-                    pairs.begin(),
-                    [] __host__ __device__(Key const& key) {
-                      return thrust::raw_reference_cast(pair_type(key, 42));
-                    });
-=======
   gen.generate(dist_from_state<Dist>(state), keys.begin(), keys.end());
 
   thrust::device_vector<pair_type> pairs(num_keys);
@@ -74,7 +52,6 @@
     thrust::device, keys.begin(), keys.end(), pairs.begin(), [] __device__(Key const& key) {
       return pair_type(key, {});
     });
->>>>>>> 6fd6f77f
 
   state.add_element_count(num_keys);
   state.set_global_memory_rw_bytes(num_keys * sizeof(pair_type));
@@ -123,11 +100,4 @@
   .set_name("static_multimap_insert_gaussian_skew")
   .set_type_axes_names({"Key", "Value", "Distribution"})
   .set_max_noise(MAX_NOISE)
-<<<<<<< HEAD
-  .add_float64_axis("Skew", SKEW_RANGE);
-
-}  // namespace benchmark
-}  // namespace cuco
-=======
-  .add_float64_axis("Skew", SKEW_RANGE);
->>>>>>> 6fd6f77f
+  .add_float64_axis("Skew", SKEW_RANGE);