/*
 * Copyright (c) 2021-2023, NVIDIA CORPORATION.
 *
 * Licensed under the Apache License, Version 2.0 (the "License");
 * you may not use this file except in compliance with the License.
 * You may obtain a copy of the License at
 *
 *     http://www.apache.org/licenses/LICENSE-2.0
 *
 * Unless required by applicable law or agreed to in writing, software
 * distributed under the License is distributed on an "AS IS" BASIS,
 * WITHOUT WARRANTIES OR CONDITIONS OF ANY KIND, either express or implied.
 * See the License for the specific language governing permissions and
 * limitations under the License.
 */

#include <defaults.hpp>
<<<<<<< HEAD
=======
#include <distribution.hpp>
>>>>>>> a09a0868
#include <key_generator.hpp>

#include <cuco/static_multimap.cuh>

#include <nvbench/nvbench.cuh>

#include <thrust/device_vector.h>
<<<<<<< HEAD
#include <thrust/execution_policy.h>
#include <thrust/transform.h>

namespace cuco {
namespace benchmark {

using namespace defaults;
=======
#include <thrust/transform.h>

using namespace cuco::benchmark;
using namespace cuco::benchmark::defaults;
>>>>>>> a09a0868

/**
 * @brief A benchmark evaluating multi-value `count` performance
 */
template <typename Key, typename Value, typename Dist>
std::enable_if_t<(sizeof(Key) == sizeof(Value)), void> static_multimap_count(
  nvbench::state& state, nvbench::type_list<Key, Value, Dist>)
{
  using pair_type = cuco::pair_type<Key, Value>;

  auto const num_keys      = state.get_int64_or_default("NumInputs", N);
  auto const occupancy     = state.get_float64_or_default("Occupancy", OCCUPANCY);
  auto const matching_rate = state.get_float64_or_default("MatchingRate", MATCHING_RATE);

  std::size_t const size = num_keys / occupancy;

  thrust::device_vector<Key> keys(num_keys);

  key_generator gen;
<<<<<<< HEAD
  gen.generate<Dist>(state, thrust::device, keys.begin(), keys.end());

  thrust::device_vector<pair_type> pairs(num_keys);
  thrust::transform(thrust::device,
                    keys.begin(),
                    keys.end(),
                    pairs.begin(),
                    [] __host__ __device__(Key const& key) {
                      return thrust::raw_reference_cast(pair_type(key, 42));
                    });

  gen.dropout(thrust::device, keys.begin(), keys.end(), matching_rate);

  state.add_element_count(num_keys);
  state.set_global_memory_rw_bytes(num_keys * sizeof(pair_type));
=======
  gen.generate(dist_from_state<Dist>(state), keys.begin(), keys.end());

  thrust::device_vector<pair_type> pairs(num_keys);
  thrust::transform(
    thrust::device, keys.begin(), keys.end(), pairs.begin(), [] __device__(Key const& key) {
      return pair_type(key, {});
    });

  gen.dropout(keys.begin(), keys.end(), matching_rate);

  state.add_element_count(num_keys);
  state.set_global_memory_rw_bytes(num_keys * sizeof(Key));
>>>>>>> a09a0868

  cuco::static_multimap<Key, Value> map{
    size, cuco::empty_key<Key>{-1}, cuco::empty_value<Value>{-1}};
  map.insert(pairs.begin(), pairs.end());

  state.exec(nvbench::exec_tag::sync, [&](nvbench::launch& launch) {
    auto count = map.count(keys.begin(), keys.end(), launch.get_stream());
  });
}

template <typename Key, typename Value, typename Dist>
std::enable_if_t<(sizeof(Key) != sizeof(Value)), void> static_multimap_count(
  nvbench::state& state, nvbench::type_list<Key, Value, Dist>)
{
  state.skip("Key should be the same type as Value.");
}

NVBENCH_BENCH_TYPES(static_multimap_count,
                    NVBENCH_TYPE_AXES(KEY_TYPE_RANGE,
                                      VALUE_TYPE_RANGE,
                                      nvbench::type_list<dist_type::uniform>))
<<<<<<< HEAD
  .set_name("static_multimap_count_uniform_matching_rate")
  .set_type_axes_names({"Key", "Value", "Distribution"})
  .set_max_noise(MAX_NOISE)
  .add_float64_axis("MatchingRate", MATCHING_RATE_RANGE);

NVBENCH_BENCH_TYPES(static_multimap_count,
                    NVBENCH_TYPE_AXES(KEY_TYPE_RANGE,
                                      VALUE_TYPE_RANGE,
                                      nvbench::type_list<dist_type::uniform>))
=======
>>>>>>> a09a0868
  .set_name("static_multimap_count_uniform_occupancy")
  .set_type_axes_names({"Key", "Value", "Distribution"})
  .set_max_noise(MAX_NOISE)
  .add_float64_axis("Occupancy", OCCUPANCY_RANGE);

NVBENCH_BENCH_TYPES(static_multimap_count,
                    NVBENCH_TYPE_AXES(KEY_TYPE_RANGE,
                                      VALUE_TYPE_RANGE,
                                      nvbench::type_list<dist_type::uniform>))
  .set_name("static_multimap_count_uniform_matching_rate")
  .set_type_axes_names({"Key", "Value", "Distribution"})
  .set_max_noise(MAX_NOISE)
  .add_float64_axis("MatchingRate", MATCHING_RATE_RANGE);

NVBENCH_BENCH_TYPES(static_multimap_count,
                    NVBENCH_TYPE_AXES(KEY_TYPE_RANGE,
                                      VALUE_TYPE_RANGE,
                                      nvbench::type_list<dist_type::uniform>))
  .set_name("static_multimap_count_uniform_multiplicity")
  .set_type_axes_names({"Key", "Value", "Distribution"})
  .set_max_noise(MAX_NOISE)
<<<<<<< HEAD
  .add_int64_axis("Multiplicity", MULTIPLICITY_RANGE);

}  // namespace benchmark
}  // namespace cuco
=======
  .add_int64_axis("Multiplicity", MULTIPLICITY_RANGE);
>>>>>>> a09a0868
<|MERGE_RESOLUTION|>--- conflicted
+++ resolved
@@ -15,10 +15,7 @@
  */
 
 #include <defaults.hpp>
-<<<<<<< HEAD
-=======
 #include <distribution.hpp>
->>>>>>> a09a0868
 #include <key_generator.hpp>
 
 #include <cuco/static_multimap.cuh>
@@ -26,20 +23,10 @@
 #include <nvbench/nvbench.cuh>
 
 #include <thrust/device_vector.h>
-<<<<<<< HEAD
-#include <thrust/execution_policy.h>
-#include <thrust/transform.h>
-
-namespace cuco {
-namespace benchmark {
-
-using namespace defaults;
-=======
 #include <thrust/transform.h>
 
 using namespace cuco::benchmark;
 using namespace cuco::benchmark::defaults;
->>>>>>> a09a0868
 
 /**
  * @brief A benchmark evaluating multi-value `count` performance
@@ -59,23 +46,6 @@
   thrust::device_vector<Key> keys(num_keys);
 
   key_generator gen;
-<<<<<<< HEAD
-  gen.generate<Dist>(state, thrust::device, keys.begin(), keys.end());
-
-  thrust::device_vector<pair_type> pairs(num_keys);
-  thrust::transform(thrust::device,
-                    keys.begin(),
-                    keys.end(),
-                    pairs.begin(),
-                    [] __host__ __device__(Key const& key) {
-                      return thrust::raw_reference_cast(pair_type(key, 42));
-                    });
-
-  gen.dropout(thrust::device, keys.begin(), keys.end(), matching_rate);
-
-  state.add_element_count(num_keys);
-  state.set_global_memory_rw_bytes(num_keys * sizeof(pair_type));
-=======
   gen.generate(dist_from_state<Dist>(state), keys.begin(), keys.end());
 
   thrust::device_vector<pair_type> pairs(num_keys);
@@ -88,7 +58,6 @@
 
   state.add_element_count(num_keys);
   state.set_global_memory_rw_bytes(num_keys * sizeof(Key));
->>>>>>> a09a0868
 
   cuco::static_multimap<Key, Value> map{
     size, cuco::empty_key<Key>{-1}, cuco::empty_value<Value>{-1}};
@@ -110,18 +79,6 @@
                     NVBENCH_TYPE_AXES(KEY_TYPE_RANGE,
                                       VALUE_TYPE_RANGE,
                                       nvbench::type_list<dist_type::uniform>))
-<<<<<<< HEAD
-  .set_name("static_multimap_count_uniform_matching_rate")
-  .set_type_axes_names({"Key", "Value", "Distribution"})
-  .set_max_noise(MAX_NOISE)
-  .add_float64_axis("MatchingRate", MATCHING_RATE_RANGE);
-
-NVBENCH_BENCH_TYPES(static_multimap_count,
-                    NVBENCH_TYPE_AXES(KEY_TYPE_RANGE,
-                                      VALUE_TYPE_RANGE,
-                                      nvbench::type_list<dist_type::uniform>))
-=======
->>>>>>> a09a0868
   .set_name("static_multimap_count_uniform_occupancy")
   .set_type_axes_names({"Key", "Value", "Distribution"})
   .set_max_noise(MAX_NOISE)
@@ -143,11 +100,4 @@
   .set_name("static_multimap_count_uniform_multiplicity")
   .set_type_axes_names({"Key", "Value", "Distribution"})
   .set_max_noise(MAX_NOISE)
-<<<<<<< HEAD
-  .add_int64_axis("Multiplicity", MULTIPLICITY_RANGE);
-
-}  // namespace benchmark
-}  // namespace cuco
-=======
-  .add_int64_axis("Multiplicity", MULTIPLICITY_RANGE);
->>>>>>> a09a0868
+  .add_int64_axis("Multiplicity", MULTIPLICITY_RANGE);