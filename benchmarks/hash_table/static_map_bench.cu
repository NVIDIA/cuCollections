/*
 * Copyright (c) 2020-2022, NVIDIA CORPORATION.
 *
 * Licensed under the Apache License, Version 2.0 (the "License");
 * you may not use this file except in compliance with the License.
 * You may obtain a copy of the License at
 *
 *     http://www.apache.org/licenses/LICENSE-2.0
 *
 * Unless required by applicable law or agreed to in writing, software
 * distributed under the License is distributed on an "AS IS" BASIS,
 * WITHOUT WARRANTIES OR CONDITIONS OF ANY KIND, either express or implied.
 * See the License for the specific language governing permissions and
 * limitations under the License.
 */

#include <cuco/static_map.cuh>

#include <thrust/device_vector.h>
#include <thrust/for_each.h>

#include <benchmark/benchmark.h>

#include <fstream>
#include <random>

enum class dist_type { UNIQUE, UNIFORM, GAUSSIAN };

template <dist_type Dist, typename Key, typename OutputIt>
static void generate_keys(OutputIt output_begin, OutputIt output_end)
{
  auto num_keys = std::distance(output_begin, output_end);

  std::random_device rd;
  std::mt19937 gen{rd()};

  switch (Dist) {
    case dist_type::UNIQUE:
      for (auto i = 0; i < num_keys; ++i) {
        output_begin[i] = i;
      }
      break;
    case dist_type::UNIFORM:
      for (auto i = 0; i < num_keys; ++i) {
        output_begin[i] = std::abs(static_cast<Key>(gen()));
      }
      break;
    case dist_type::GAUSSIAN:
      std::normal_distribution<> dg{1e9, 1e7};
      for (auto i = 0; i < num_keys; ++i) {
        output_begin[i] = std::abs(static_cast<Key>(dg(gen)));
      }
      break;
  }
}

/**
 * @brief Generates input sizes and hash table occupancies
 *
 */
static void generate_size_and_occupancy(benchmark::internal::Benchmark* b)
{
  for (auto size = 100'000'000; size <= 100'000'000; size *= 10) {
    for (auto occupancy = 10; occupancy <= 90; occupancy += 10) {
      b->Args({size, occupancy});
    }
  }
}

template <typename Key, typename Value, dist_type Dist>
static void BM_static_map_insert(::benchmark::State& state)
{
  using map_type = cuco::static_map<Key, Value>;

  std::size_t num_keys = state.range(0);
  float occupancy      = state.range(1) / float{100};
  std::size_t size     = num_keys / occupancy;

  std::vector<Key> h_keys(num_keys);
  std::vector<cuco::pair_type<Key, Value>> h_pairs(num_keys);

  generate_keys<Dist, Key>(h_keys.begin(), h_keys.end());

  for (std::size_t i = 0; i < num_keys; ++i) {
    Key key           = h_keys[i];
    Value val         = h_keys[i];
    h_pairs[i].first  = key;
    h_pairs[i].second = val;
  }

  thrust::device_vector<cuco::pair_type<Key, Value>> d_pairs(h_pairs);
  thrust::device_vector<Key> d_keys(h_keys);

  for (auto _ : state) {
    map_type map{size, cuco::sentinel::empty_key<Key>{-1}, cuco::sentinel::empty_value<Value>{-1}};

    cudaEvent_t start, stop;
    cudaEventCreate(&start);
    cudaEventCreate(&stop);

    cudaEventRecord(start);
    map.insert(d_pairs.begin(), d_pairs.end());
    cudaEventRecord(stop);
    cudaEventSynchronize(stop);

    float ms;
    cudaEventElapsedTime(&ms, start, stop);

    state.SetIterationTime(ms / 1000);
  }

  state.SetBytesProcessed((sizeof(Key) + sizeof(Value)) * int64_t(state.iterations()) *
                          int64_t(state.range(0)));
}

template <typename Key, typename Value, dist_type Dist>
static void BM_static_map_search_all(::benchmark::State& state)
{
  using map_type = cuco::static_map<Key, Value>;

  std::size_t num_keys = state.range(0);
  float occupancy      = state.range(1) / float{100};
  std::size_t size     = num_keys / occupancy;

  map_type map{size, cuco::sentinel::empty_key<Key>{-1}, cuco::sentinel::empty_value<Value>{-1}};
<<<<<<< HEAD
  auto view = map.device_mutable_view();
=======
>>>>>>> 3a49fc71

  std::vector<Key> h_keys(num_keys);
  std::vector<Value> h_values(num_keys);
  std::vector<cuco::pair_type<Key, Value>> h_pairs(num_keys);
  std::vector<Value> h_results(num_keys);

  generate_keys<Dist, Key>(h_keys.begin(), h_keys.end());

  for (std::size_t i = 0; i < num_keys; ++i) {
    Key key           = h_keys[i];
    Value val         = h_keys[i];
    h_pairs[i].first  = key;
    h_pairs[i].second = val;
  }

  thrust::device_vector<Key> d_keys(h_keys);
  thrust::device_vector<Value> d_results(num_keys);
  thrust::device_vector<cuco::pair_type<Key, Value>> d_pairs(h_pairs);

  map.insert(d_pairs.begin(), d_pairs.end());

  for (auto _ : state) {
    map.find(d_keys.begin(), d_keys.end(), d_results.begin());
    // TODO: get rid of sync and rewrite the benchmark with `nvbench`
    // once https://github.com/NVIDIA/nvbench/pull/80 is merged
    cudaDeviceSynchronize();
  }

  state.SetBytesProcessed((sizeof(Key) + sizeof(Value)) * int64_t(state.iterations()) *
                          int64_t(state.range(0)));
}

template <typename Key, typename Value, dist_type Dist>
static void BM_static_map_erase_all(::benchmark::State& state)
{
  using map_type = cuco::static_map<Key, Value>;

  std::size_t num_keys = state.range(0);
  float occupancy      = state.range(1) / float{100};
  std::size_t size     = num_keys / occupancy;

  // static map with erase support
  map_type map{size,
               cuco::sentinel::empty_key<Key>{-1},
               cuco::sentinel::empty_value<Value>{-1},
               cuco::sentinel::erased_key<Key>{-2}};
<<<<<<< HEAD
  auto view = map.device_mutable_view();
=======
>>>>>>> 3a49fc71

  std::vector<Key> h_keys(num_keys);
  std::vector<Value> h_values(num_keys);
  std::vector<cuco::pair_type<Key, Value>> h_pairs(num_keys);
  std::vector<Value> h_results(num_keys);

  generate_keys<Dist, Key>(h_keys.begin(), h_keys.end());

  for (std::size_t i = 0; i < num_keys; ++i) {
    Key key           = h_keys[i];
    Value val         = h_keys[i];
    h_pairs[i].first  = key;
    h_pairs[i].second = val;
  }

  thrust::device_vector<Key> d_keys(h_keys);
  thrust::device_vector<bool> d_results(num_keys);
  thrust::device_vector<cuco::pair_type<Key, Value>> d_pairs(h_pairs);

  for (auto _ : state) {
    state.PauseTiming();
    map.insert(d_pairs.begin(), d_pairs.end());
    state.ResumeTiming();

    map.erase(d_keys.begin(), d_keys.end());
  }

  state.SetBytesProcessed((sizeof(Key) + sizeof(Value)) * int64_t(state.iterations()) *
                          int64_t(state.range(0)));
}

BENCHMARK_TEMPLATE(BM_static_map_insert, int32_t, int32_t, dist_type::UNIQUE)
  ->Unit(benchmark::kMillisecond)
  ->Apply(generate_size_and_occupancy)
  ->UseManualTime();

BENCHMARK_TEMPLATE(BM_static_map_search_all, int32_t, int32_t, dist_type::UNIQUE)
  ->Unit(benchmark::kMillisecond)
  ->Apply(generate_size_and_occupancy);

BENCHMARK_TEMPLATE(BM_static_map_insert, int32_t, int32_t, dist_type::UNIFORM)
  ->Unit(benchmark::kMillisecond)
  ->Apply(generate_size_and_occupancy)
  ->UseManualTime();

BENCHMARK_TEMPLATE(BM_static_map_search_all, int32_t, int32_t, dist_type::UNIFORM)
  ->Unit(benchmark::kMillisecond)
  ->Apply(generate_size_and_occupancy);

BENCHMARK_TEMPLATE(BM_static_map_insert, int32_t, int32_t, dist_type::GAUSSIAN)
  ->Unit(benchmark::kMillisecond)
  ->Apply(generate_size_and_occupancy)
  ->UseManualTime();

BENCHMARK_TEMPLATE(BM_static_map_search_all, int32_t, int32_t, dist_type::GAUSSIAN)
  ->Unit(benchmark::kMillisecond)
  ->Apply(generate_size_and_occupancy);

BENCHMARK_TEMPLATE(BM_static_map_insert, int64_t, int64_t, dist_type::UNIQUE)
  ->Unit(benchmark::kMillisecond)
  ->Apply(generate_size_and_occupancy)
  ->UseManualTime();

BENCHMARK_TEMPLATE(BM_static_map_search_all, int64_t, int64_t, dist_type::UNIQUE)
  ->Unit(benchmark::kMillisecond)
  ->Apply(generate_size_and_occupancy);

BENCHMARK_TEMPLATE(BM_static_map_insert, int64_t, int64_t, dist_type::UNIFORM)
  ->Unit(benchmark::kMillisecond)
  ->Apply(generate_size_and_occupancy)
  ->UseManualTime();

BENCHMARK_TEMPLATE(BM_static_map_search_all, int64_t, int64_t, dist_type::UNIFORM)
  ->Unit(benchmark::kMillisecond)
  ->Apply(generate_size_and_occupancy);

BENCHMARK_TEMPLATE(BM_static_map_insert, int64_t, int64_t, dist_type::GAUSSIAN)
  ->Unit(benchmark::kMillisecond)
  ->Apply(generate_size_and_occupancy)
  ->UseManualTime();

BENCHMARK_TEMPLATE(BM_static_map_search_all, int64_t, int64_t, dist_type::GAUSSIAN)
  ->Unit(benchmark::kMillisecond)
  ->Apply(generate_size_and_occupancy);

BENCHMARK_TEMPLATE(BM_static_map_erase_all, int32_t, int32_t, dist_type::UNIQUE)
  ->Unit(benchmark::kMillisecond)
  ->Apply(generate_size_and_occupancy);<|MERGE_RESOLUTION|>--- conflicted
+++ resolved
@@ -123,10 +123,6 @@
   std::size_t size     = num_keys / occupancy;
 
   map_type map{size, cuco::sentinel::empty_key<Key>{-1}, cuco::sentinel::empty_value<Value>{-1}};
-<<<<<<< HEAD
-  auto view = map.device_mutable_view();
-=======
->>>>>>> 3a49fc71
 
   std::vector<Key> h_keys(num_keys);
   std::vector<Value> h_values(num_keys);
@@ -173,10 +169,6 @@
                cuco::sentinel::empty_key<Key>{-1},
                cuco::sentinel::empty_value<Value>{-1},
                cuco::sentinel::erased_key<Key>{-2}};
-<<<<<<< HEAD
-  auto view = map.device_mutable_view();
-=======
->>>>>>> 3a49fc71
 
   std::vector<Key> h_keys(num_keys);
   std::vector<Value> h_values(num_keys);
