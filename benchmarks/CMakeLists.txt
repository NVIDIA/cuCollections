﻿#=============================================================================
# Copyright (c) 2018-2021, NVIDIA CORPORATION.
#
# Licensed under the Apache License, Version 2.0 (the "License");
# you may not use this file except in compliance with the License.
# You may obtain a copy of the License at
#
#     http://www.apache.org/licenses/LICENSE-2.0
#
# Unless required by applicable law or agreed to in writing, software
# distributed under the License is distributed on an "AS IS" BASIS,
# WITHOUT WARRANTIES OR CONDITIONS OF ANY KIND, either express or implied.
# See the License for the specific language governing permissions and
# limitations under the License.
#=============================================================================
cmake_minimum_required(VERSION 3.18 FATAL_ERROR)

CPMAddPackage(
  NAME benchmark
  GITHUB_REPOSITORY google/benchmark
  VERSION 1.5.2
  OPTIONS
    "BENCHMARK_ENABLE_TESTING Off"
    # The REGEX feature test fails when gbench's cmake is run under CPM w/ gcc5.4 because it doesn't assume C++11
    # Additionally, attempting to set the CMAKE_CXX_VERSION here doesn't propogate to the feature test build
    # Therefore, we just disable the feature test and assume platforms we care about have a regex impl available
    "RUN_HAVE_STD_REGEX 0" #
)

<<<<<<< HEAD
#if (benchmark_ADDED)
#  # patch google benchmark target
#  set_target_properties(benchmark PROPERTIES CXX_STANDARD 14)
#endif()

=======
>>>>>>> 2b83c763
CPMAddPackage(
  NAME nvbench
  GITHUB_REPOSITORY NVIDIA/nvbench
  GIT_TAG main
  GIT_SHALLOW TRUE
)
<<<<<<< HEAD

# device-side benchmark tool
CPMAddPackage(
  NAME cuda_benchmark
  GITHUB_REPOSITORY sleeepyjack/cuda_benchmark
  GIT_TAG master
  GIT_SHALLOW TRUE
)

set_target_properties(benchmark PROPERTIES CXX_STANDARD 17)
=======
>>>>>>> 2b83c763

###################################################################################################
### compiler function #############################################################################
###################################################################################################

###################################################################################################
function(ConfigureBench BENCH_NAME BENCH_SRC)
    add_executable(${BENCH_NAME} "${BENCH_SRC}")
    set_target_properties(${BENCH_NAME} PROPERTIES
                                        POSITION_INDEPENDENT_CODE ON
                                        RUNTIME_OUTPUT_DIRECTORY "${CMAKE_BINARY_DIR}/benchmarks")
    target_include_directories(${BENCH_NAME} PRIVATE
                                             "${CMAKE_CURRENT_SOURCE_DIR}")
    target_compile_options(${BENCH_NAME} PRIVATE --expt-extended-lambda --expt-relaxed-constexpr -Xcompiler -Wno-subobject-linkage)
    target_link_libraries(${BENCH_NAME} PRIVATE
                                        benchmark benchmark_main
                                        pthread
                                        cuco
                                        CUDA::cudart)
endfunction(ConfigureBench)

###################################################################################################
<<<<<<< HEAD
function(ConfigureNVBench BENCH_NAME BENCH_SRC)
    add_executable(${BENCH_NAME} "${BENCH_SRC}")
    set_target_properties(${BENCH_NAME} PROPERTIES
                                        POSITION_INDEPENDENT_CODE ON
                                        RUNTIME_OUTPUT_DIRECTORY "${CMAKE_BINARY_DIR}/benchmarks"
                                        COMPILE_FLAGS -DNVBENCH_MODULE)
=======
function(ConfigureNVBench BENCH_NAME)
    add_executable(${BENCH_NAME} ${ARGN})
    set_target_properties(${BENCH_NAME} PROPERTIES
                                        POSITION_INDEPENDENT_CODE ON
                                        RUNTIME_OUTPUT_DIRECTORY "${CMAKE_BINARY_DIR}/nvbenchmarks")
>>>>>>> 2b83c763
    target_include_directories(${BENCH_NAME} PRIVATE
                                             "${CMAKE_CURRENT_SOURCE_DIR}")
                                             #"${NVBench_SOURCE_DIR}")
    target_compile_options(${BENCH_NAME} PRIVATE --expt-extended-lambda --expt-relaxed-constexpr)
    target_link_libraries(${BENCH_NAME} PRIVATE
                                        nvbench::main
                                        pthread
                                        cuco)
endfunction(ConfigureNVBench)

###################################################################################################
<<<<<<< HEAD
function(ConfigureCUDABench BENCH_NAME BENCH_SRC)
    add_executable(${BENCH_NAME} "${BENCH_SRC}")
    set_target_properties(${BENCH_NAME} PROPERTIES
                                        POSITION_INDEPENDENT_CODE ON
                                        RUNTIME_OUTPUT_DIRECTORY "${CMAKE_BINARY_DIR}/benchmarks")
    target_include_directories(${BENCH_NAME} PRIVATE
                                             "${CMAKE_CURRENT_SOURCE_DIR}")
                                             #"${NVBench_SOURCE_DIR}")
    target_compile_options(${BENCH_NAME} PRIVATE --expt-extended-lambda --expt-relaxed-constexpr)
    target_link_libraries(${BENCH_NAME} PRIVATE
                                        cuda_benchmark
                                        fmt
                                        pthread
                                        cuco)
endfunction(ConfigureCUDABench)

###################################################################################################
### test sources ##################################################################################
=======
### benchmark sources #############################################################################
>>>>>>> 2b83c763
###################################################################################################

###################################################################################################
# - dynamic_map benchmarks ------------------------------------------------------------------------
set(DYNAMIC_MAP_BENCH_SRC "${CMAKE_CURRENT_SOURCE_DIR}/hash_table/dynamic_map_bench.cu")
ConfigureBench(DYNAMIC_MAP_BENCH "${DYNAMIC_MAP_BENCH_SRC}")

###################################################################################################
# - static_map benchmarks -------------------------------------------------------------------------
set(STATIC_MAP_BENCH_SRC "${CMAKE_CURRENT_SOURCE_DIR}/hash_table/static_map_bench.cu")
ConfigureBench(STATIC_MAP_BENCH "${STATIC_MAP_BENCH_SRC}")

###################################################################################################
<<<<<<< HEAD
set(STATIC_REDUCTION_MAP_BENCH_SRC "${CMAKE_CURRENT_SOURCE_DIR}/hash_table/static_reduction_map_bench.cu")
ConfigureNVBench(STATIC_REDUCTION_MAP_BENCH "${STATIC_REDUCTION_MAP_BENCH_SRC}")

###################################################################################################
set(CUCO_RBK_BENCH_SRC "${CMAKE_CURRENT_SOURCE_DIR}/reduce_by_key/cuco_reduce_by_key_bench.cu")
ConfigureNVBench(CUCO_RBK_BENCH "${CUCO_RBK_BENCH_SRC}")

###################################################################################################
set(THRUST_RBK_BENCH_SRC "${CMAKE_CURRENT_SOURCE_DIR}/reduce_by_key/thrust_reduce_by_key_bench.cu")
ConfigureNVBench(THRUST_RBK_BENCH "${THRUST_RBK_BENCH_SRC}")

###################################################################################################
set(CUB_RBK_BENCH_SRC "${CMAKE_CURRENT_SOURCE_DIR}/reduce_by_key/cub_reduce_by_key_bench.cu")
ConfigureNVBench(CUB_RBK_BENCH "${CUB_RBK_BENCH_SRC}")

###################################################################################################
set(STATIC_REDUCTION_MAP_SMEM_BENCH_SRC "${CMAKE_CURRENT_SOURCE_DIR}/hash_table/static_reduction_map_smem_bench.cu")
ConfigureCUDABench(STATIC_REDUCTION_MAP_SMEM_BENCH "${STATIC_REDUCTION_MAP_SMEM_BENCH_SRC}")

###################################################################################################
set(STATIC_REDUCTION_MAP_PARAM_GRID_SEARCH_SRC "${CMAKE_CURRENT_SOURCE_DIR}/hash_table/static_reduction_map_param_grid_search.cu")
ConfigureNVBench(STATIC_REDUCTION_MAP_PARAM_GRID_SEARCH "${STATIC_REDUCTION_MAP_PARAM_GRID_SEARCH_SRC}")
=======
# - static_multimap benchmarks --------------------------------------------------------------------
ConfigureNVBench(STATIC_MULTIMAP_BENCH
  hash_table/static_multimap/count_bench.cu
  hash_table/static_multimap/insert_bench.cu
  hash_table/static_multimap/pair_retrieve_bench.cu
  hash_table/static_multimap/query_bench.cu
  hash_table/static_multimap/retrieve_bench.cu)

ConfigureNVBench(RETRIEVE_BENCH
  hash_table/static_multimap/optimal_retrieve_bench.cu)

###################################################################################################
# - reduce_by_key benchmarks ----------------------------------------------------------------------
set(RBK_BENCH_SRC "${CMAKE_CURRENT_SOURCE_DIR}/reduce_by_key/reduce_by_key.cu")
ConfigureBench(RBK_BENCH "${RBK_BENCH_SRC}")
>>>>>>> 2b83c763
<|MERGE_RESOLUTION|>--- conflicted
+++ resolved
@@ -1,5 +1,5 @@
 ﻿#=============================================================================
-# Copyright (c) 2018-2021, NVIDIA CORPORATION.
+# Copyright (c) 2018-2022, NVIDIA CORPORATION.
 #
 # Licensed under the Apache License, Version 2.0 (the "License");
 # you may not use this file except in compliance with the License.
@@ -27,41 +27,20 @@
     "RUN_HAVE_STD_REGEX 0" #
 )
 
-<<<<<<< HEAD
-#if (benchmark_ADDED)
-#  # patch google benchmark target
-#  set_target_properties(benchmark PROPERTIES CXX_STANDARD 14)
-#endif()
-
-=======
->>>>>>> 2b83c763
 CPMAddPackage(
   NAME nvbench
   GITHUB_REPOSITORY NVIDIA/nvbench
   GIT_TAG main
   GIT_SHALLOW TRUE
 )
-<<<<<<< HEAD
-
-# device-side benchmark tool
-CPMAddPackage(
-  NAME cuda_benchmark
-  GITHUB_REPOSITORY sleeepyjack/cuda_benchmark
-  GIT_TAG master
-  GIT_SHALLOW TRUE
-)
-
-set_target_properties(benchmark PROPERTIES CXX_STANDARD 17)
-=======
->>>>>>> 2b83c763
 
 ###################################################################################################
 ### compiler function #############################################################################
 ###################################################################################################
 
 ###################################################################################################
-function(ConfigureBench BENCH_NAME BENCH_SRC)
-    add_executable(${BENCH_NAME} "${BENCH_SRC}")
+function(ConfigureBench BENCH_NAME)
+    add_executable(${BENCH_NAME} ${ARGN})
     set_target_properties(${BENCH_NAME} PROPERTIES
                                         POSITION_INDEPENDENT_CODE ON
                                         RUNTIME_OUTPUT_DIRECTORY "${CMAKE_BINARY_DIR}/benchmarks")
@@ -76,23 +55,14 @@
 endfunction(ConfigureBench)
 
 ###################################################################################################
-<<<<<<< HEAD
-function(ConfigureNVBench BENCH_NAME BENCH_SRC)
-    add_executable(${BENCH_NAME} "${BENCH_SRC}")
+function(ConfigureNVBench BENCH_NAME)
+    add_executable(${BENCH_NAME} ${ARGN})
     set_target_properties(${BENCH_NAME} PROPERTIES
                                         POSITION_INDEPENDENT_CODE ON
                                         RUNTIME_OUTPUT_DIRECTORY "${CMAKE_BINARY_DIR}/benchmarks"
                                         COMPILE_FLAGS -DNVBENCH_MODULE)
-=======
-function(ConfigureNVBench BENCH_NAME)
-    add_executable(${BENCH_NAME} ${ARGN})
-    set_target_properties(${BENCH_NAME} PROPERTIES
-                                        POSITION_INDEPENDENT_CODE ON
-                                        RUNTIME_OUTPUT_DIRECTORY "${CMAKE_BINARY_DIR}/nvbenchmarks")
->>>>>>> 2b83c763
     target_include_directories(${BENCH_NAME} PRIVATE
                                              "${CMAKE_CURRENT_SOURCE_DIR}")
-                                             #"${NVBench_SOURCE_DIR}")
     target_compile_options(${BENCH_NAME} PRIVATE --expt-extended-lambda --expt-relaxed-constexpr)
     target_link_libraries(${BENCH_NAME} PRIVATE
                                         nvbench::main
@@ -101,65 +71,34 @@
 endfunction(ConfigureNVBench)
 
 ###################################################################################################
-<<<<<<< HEAD
-function(ConfigureCUDABench BENCH_NAME BENCH_SRC)
-    add_executable(${BENCH_NAME} "${BENCH_SRC}")
-    set_target_properties(${BENCH_NAME} PROPERTIES
-                                        POSITION_INDEPENDENT_CODE ON
-                                        RUNTIME_OUTPUT_DIRECTORY "${CMAKE_BINARY_DIR}/benchmarks")
-    target_include_directories(${BENCH_NAME} PRIVATE
-                                             "${CMAKE_CURRENT_SOURCE_DIR}")
-                                             #"${NVBench_SOURCE_DIR}")
-    target_compile_options(${BENCH_NAME} PRIVATE --expt-extended-lambda --expt-relaxed-constexpr)
-    target_link_libraries(${BENCH_NAME} PRIVATE
-                                        cuda_benchmark
-                                        fmt
-                                        pthread
-                                        cuco)
-endfunction(ConfigureCUDABench)
-
-###################################################################################################
 ### test sources ##################################################################################
-=======
-### benchmark sources #############################################################################
->>>>>>> 2b83c763
 ###################################################################################################
 
 ###################################################################################################
 # - dynamic_map benchmarks ------------------------------------------------------------------------
-set(DYNAMIC_MAP_BENCH_SRC "${CMAKE_CURRENT_SOURCE_DIR}/hash_table/dynamic_map_bench.cu")
-ConfigureBench(DYNAMIC_MAP_BENCH "${DYNAMIC_MAP_BENCH_SRC}")
+ConfigureBench(DYNAMIC_MAP_BENCH
+  hash_table/dynamic_map_bench.cu)
 
 ###################################################################################################
 # - static_map benchmarks -------------------------------------------------------------------------
-set(STATIC_MAP_BENCH_SRC "${CMAKE_CURRENT_SOURCE_DIR}/hash_table/static_map_bench.cu")
-ConfigureBench(STATIC_MAP_BENCH "${STATIC_MAP_BENCH_SRC}")
+ConfigureBench(STATIC_MAP_BENCH
+  hash_table/static_map_bench.cu)
 
 ###################################################################################################
-<<<<<<< HEAD
-set(STATIC_REDUCTION_MAP_BENCH_SRC "${CMAKE_CURRENT_SOURCE_DIR}/hash_table/static_reduction_map_bench.cu")
-ConfigureNVBench(STATIC_REDUCTION_MAP_BENCH "${STATIC_REDUCTION_MAP_BENCH_SRC}")
+# - static_reduction_map benchmarks ---------------------------------------------------------------
+ConfigureNVBench(STATIC_REDUCTION_MAP_BENCH
+  hash_table/static_reduction_map/insert_bench.cu)
+ConfigureNVBench(STATIC_REDUCTION_MAP_PARAM_SWEEP
+  hash_table/static_reduction_map/param_sweep.cu)
 
 ###################################################################################################
-set(CUCO_RBK_BENCH_SRC "${CMAKE_CURRENT_SOURCE_DIR}/reduce_by_key/cuco_reduce_by_key_bench.cu")
-ConfigureNVBench(CUCO_RBK_BENCH "${CUCO_RBK_BENCH_SRC}")
+# - reduce-by-key benchmarks ----------------------------------------------------------------------
+ConfigureNVBench(REDUCE_BY_KEY_BENCH
+  reduce_by_key/cuco_reduce_by_key_bench.cu
+  reduce_by_key/cub_reduce_by_key_bench.cu
+  reduce_by_key/thrust_reduce_by_key_bench.cu)
 
 ###################################################################################################
-set(THRUST_RBK_BENCH_SRC "${CMAKE_CURRENT_SOURCE_DIR}/reduce_by_key/thrust_reduce_by_key_bench.cu")
-ConfigureNVBench(THRUST_RBK_BENCH "${THRUST_RBK_BENCH_SRC}")
-
-###################################################################################################
-set(CUB_RBK_BENCH_SRC "${CMAKE_CURRENT_SOURCE_DIR}/reduce_by_key/cub_reduce_by_key_bench.cu")
-ConfigureNVBench(CUB_RBK_BENCH "${CUB_RBK_BENCH_SRC}")
-
-###################################################################################################
-set(STATIC_REDUCTION_MAP_SMEM_BENCH_SRC "${CMAKE_CURRENT_SOURCE_DIR}/hash_table/static_reduction_map_smem_bench.cu")
-ConfigureCUDABench(STATIC_REDUCTION_MAP_SMEM_BENCH "${STATIC_REDUCTION_MAP_SMEM_BENCH_SRC}")
-
-###################################################################################################
-set(STATIC_REDUCTION_MAP_PARAM_GRID_SEARCH_SRC "${CMAKE_CURRENT_SOURCE_DIR}/hash_table/static_reduction_map_param_grid_search.cu")
-ConfigureNVBench(STATIC_REDUCTION_MAP_PARAM_GRID_SEARCH "${STATIC_REDUCTION_MAP_PARAM_GRID_SEARCH_SRC}")
-=======
 # - static_multimap benchmarks --------------------------------------------------------------------
 ConfigureNVBench(STATIC_MULTIMAP_BENCH
   hash_table/static_multimap/count_bench.cu
@@ -169,10 +108,4 @@
   hash_table/static_multimap/retrieve_bench.cu)
 
 ConfigureNVBench(RETRIEVE_BENCH
-  hash_table/static_multimap/optimal_retrieve_bench.cu)
-
-###################################################################################################
-# - reduce_by_key benchmarks ----------------------------------------------------------------------
-set(RBK_BENCH_SRC "${CMAKE_CURRENT_SOURCE_DIR}/reduce_by_key/reduce_by_key.cu")
-ConfigureBench(RBK_BENCH "${RBK_BENCH_SRC}")
->>>>>>> 2b83c763
+  hash_table/static_multimap/optimal_retrieve_bench.cu)