/*
 * Copyright (c) 2021-2023, NVIDIA CORPORATION.
 *
 * Licensed under the Apache License, Version 2.0 (the "License");
 * you may not use this file except in compliance with the License.
 * You may obtain a copy of the License at
 *
 *     http://www.apache.org/licenses/LICENSE-2.0
 *
 * Unless required by applicable law or agreed to in writing, software
 * distributed under the License is distributed on an "AS IS" BASIS,
 * WITHOUT WARRANTIES OR CONDITIONS OF ANY KIND, either express or implied.
 * See the License for the specific language governing permissions and
 * limitations under the License.
 */

#pragma once

<<<<<<< HEAD
#include <defaults.hpp>

#include <nvbench/nvbench.cuh>

#include <thrust/iterator/counting_iterator.h>
#include <thrust/random.h>
#include <thrust/sequence.h>
#include <thrust/shuffle.h>
#include <thrust/transform.h>

#include <algorithm>
#include <iterator>
#include <limits>
#include <string>
#include <time.h>
#include <type_traits>

namespace cuco {
namespace benchmark {

namespace dist_type {
struct unique {
};

struct uniform {
  int64_t multiplicity;  // TODO assert >0
};

struct gaussian {
  double skew;  // TODO assert >0
};
};  // namespace dist_type

/**
 * @brief Random key generator.
 *
 * @tparam RNG Pseudo-random number generator
 */
template <typename RNG = thrust::default_random_engine>
class key_generator {
 public:
  /**
   * @brief Construct a new key generator object.
   *
   * @param seed Seed for the random number generator
   */
  key_generator(uint32_t seed = static_cast<uint32_t>(time(nullptr))) : rng_(seed) {}

  /**
   * @brief Generates a sequence of random keys in the interval [0, N).
   *
   * @tparam ExecPolicy Thrust execution policy
   * @tparam Dist Key distribution type
   * @tparam OutputIt Ouput iterator typy which value type is the desired key type
   *
   * @param exec_policy Thrust execution policy this operation will be executed with
   * @param dist Random distribution to use
   * @param output_begin Start of the output sequence
   * @param output_end End of the output sequence
   */
  template <typename ExecPolicy, typename Dist, typename OutputIt>
  void generate(ExecPolicy exec_policy, Dist dist, OutputIt out_begin, OutputIt out_end)
  {
    using value_type = typename std::iterator_traits<OutputIt>::value_type;

    if constexpr (std::is_same_v<Dist, dist_type::unique>) {
      thrust::sequence(exec_policy, out_begin, out_end, 0);
      thrust::shuffle(exec_policy, out_begin, out_end, this->rng_);
    } else if constexpr (std::is_same_v<Dist, dist_type::uniform>) {
      size_t num_keys = thrust::distance(out_begin, out_end);

      thrust::counting_iterator<size_t> seq(this->rng_());

      thrust::transform(exec_policy,
                        seq,
                        seq + num_keys,
                        out_begin,
                        [*this, dist, num_keys] __host__ __device__(size_t const n) {
                          RNG rng;
                          thrust::uniform_int_distribution<value_type> uniform_dist(
                            0, num_keys / dist.multiplicity);
                          rng.discard(n);
                          return uniform_dist(rng);
                        });
    } else if constexpr (std::is_same_v<Dist, dist_type::gaussian>) {
      size_t num_keys = thrust::distance(out_begin, out_end);

      thrust::counting_iterator<size_t> seq(this->rng_());

      thrust::transform(exec_policy,
                        seq,
                        seq + num_keys,
                        out_begin,
                        [*this, dist, num_keys] __host__ __device__(size_t const n) {
                          RNG rng;
                          thrust::normal_distribution<> normal_dist(
                            static_cast<double>(num_keys / 2), num_keys * dist.skew);
                          rng.discard(n);
                          auto val = normal_dist(rng);
                          while (val < 0 or val >= num_keys) {
                            // Re-sample if the value is outside the range [0, N)
                            // This is necessary because the normal distribution is not bounded
                            // might be a better way to do this, e.g., discard(n)
                            val = normal_dist(rng);
                          }
                          return val;
                        });
    } else {
      // TODO static assert fail
    }
  }

  /**
   * @brief Generates a sequence of random keys in the interval [0, N).
   *
   * @tparam Dist Key distribution type
   * @tparam ExecPolicy Thrust execution policy
   * @tparam OutputIt Ouput iterator typy which value type is the desired key type
   *
   * @param state 'nvbench::state' object which provides the parameter axis
   * @param exec_policy Thrust execution policy this operation will be executed with
   * @param output_begin Start of the output sequence
   * @param output_end End of the output sequence
   * @param axis Name of the parameter axis that holds the multiplicity/skew
   */
  template <typename Dist, typename ExecPolicy, typename OutputIt>
  void generate(nvbench::state const& state,
                ExecPolicy exec_policy,
                OutputIt out_begin,
                OutputIt out_end,
                std::string axis = "")
  {
    if constexpr (std::is_same_v<Dist, dist_type::unique>) {
      generate(exec_policy, Dist{}, out_begin, out_end);
    } else if constexpr (std::is_same_v<Dist, dist_type::uniform>) {
      auto const multiplicity =
        state.get_int64_or_default((axis.empty()) ? "Multiplicity" : axis, defaults::MULTIPLICITY);
      generate(exec_policy, Dist{multiplicity}, out_begin, out_end);
    } else if constexpr (std::is_same_v<Dist, dist_type::gaussian>) {
      auto const skew =
        state.get_float64_or_default((axis.empty()) ? "Skew" : axis, defaults::SKEW);
      generate(exec_policy, Dist{skew}, out_begin, out_end);
    } else {
      // TODO static assert fail
    }
  }

  /**
   * @brief Randomly replaces previously generated keys with new keys outside the input
   * distribution.
   *
   * @tparam ExecPolicy Thrust execution policy
   * @tparam InOutIt Input/Ouput iterator typy which value type is the desired key type
   *
   * @param exec_policy Thrust execution policy this operation will be executed with
   * @param begin Start of the key sequence
   * @param end End of the key sequence
   * @param keep_prob Probability that a key is kept
   */
  template <typename ExecPolicy, typename InOutIt>
  void dropout(ExecPolicy exec_policy, InOutIt begin, InOutIt end, double keep_prob)
  {
    using value_type = typename std::iterator_traits<InOutIt>::value_type;

    if (keep_prob >= 1.0) {
      size_t num_keys = thrust::distance(begin, end);

      thrust::counting_iterator<size_t> seq(rng_());

      thrust::transform_if(
        exec_policy,
        seq,
        seq + num_keys,
        begin,
        [num_keys] __host__ __device__(size_t const n) {
          RNG rng;
          thrust::uniform_int_distribution<value_type> non_match_dist{
            static_cast<value_type>(num_keys), std::numeric_limits<value_type>::max()};
          rng.discard(n);
          return non_match_dist(rng);
        },
        [keep_prob] __host__ __device__(size_t const n) {
          RNG rng;
          thrust::uniform_real_distribution<double> rate_dist(0.0, 1.0);
          rng.discard(n);
          return (rate_dist(rng) > keep_prob);
        });
    }

    thrust::shuffle(exec_policy, begin, end, rng_);
=======
#include <cuco/detail/error.hpp>
#include <cuco/detail/utils.cuh>

#include <thrust/execution_policy.h>
#include <thrust/iterator/counting_iterator.h>
#include <thrust/iterator/iterator_traits.h>
#include <thrust/random.h>
#include <thrust/sequence.h>
#include <thrust/shuffle.h>
#include <thrust/system/detail/generic/select_system.h>
#include <thrust/transform.h>
#include <thrust/type_traits/is_execution_policy.h>

#include <cstdint>
#include <iterator>
#include <time.h>
#include <type_traits>

namespace cuco::benchmark {

namespace dist_type {

struct unique {
};

struct uniform : public cuco::detail::strong_type<int64_t> {
  uniform(int64_t multiplicity) : cuco::detail::strong_type<int64_t>{multiplicity}
  {
    CUCO_EXPECTS(multiplicity > 0, "Multiplicity must be greater than 0");
  }
};

struct gaussian : public cuco::detail::strong_type<double> {
  gaussian(double skew) : cuco::detail::strong_type<double>{skew}
  {
    CUCO_EXPECTS(skew > 0, "Skew must be greater than 0");
  }
};

}  // namespace dist_type

/**
 * @brief Random key generator.
 *
 * @tparam RNG Pseudo-random number generator
 */
template <typename RNG = thrust::default_random_engine>
class key_generator {
 public:
  /**
   * @brief Construct a new key generator object.
   *
   * @param seed Seed for the random number generator
   */
  key_generator(uint32_t seed = static_cast<uint32_t>(time(nullptr))) : rng_(seed) {}

  /**
   * @brief Generates a sequence of random keys in the interval [0, N).
   *
   * @tparam Dist Key distribution type
   * @tparam OutputIt Ouput iterator typy which value type is the desired key type
   * @tparam ExecPolicy Thrust execution policy
   * @tparam Enable SFINAE helper
   *
   * @param dist Random distribution to use
   * @param output_begin Start of the output sequence
   * @param output_end End of the output sequence
   * @param exec_policy Thrust execution policy this operation will be executed with
   */
  template <typename Dist,
            typename OutputIt,
            typename ExecPolicy,
            typename Enable = std::enable_if_t<thrust::is_execution_policy<ExecPolicy>::value>>
  void generate(Dist dist, OutputIt out_begin, OutputIt out_end, ExecPolicy exec_policy)
  {
    using value_type = typename std::iterator_traits<OutputIt>::value_type;

    if constexpr (std::is_same_v<Dist, dist_type::unique>) {
      thrust::sequence(exec_policy, out_begin, out_end, 0);
      thrust::shuffle(exec_policy, out_begin, out_end, this->rng_);
    } else if constexpr (std::is_same_v<Dist, dist_type::uniform>) {
      size_t num_keys = thrust::distance(out_begin, out_end);

      thrust::counting_iterator<size_t> seeds(this->rng_());

      thrust::transform(exec_policy,
                        seeds,
                        seeds + num_keys,
                        out_begin,
                        [*this, dist, num_keys] __host__ __device__(size_t const seed) {
                          RNG rng;
                          thrust::uniform_int_distribution<value_type> uniform_dist(
                            1, num_keys / dist.value);
                          rng.seed(seed);
                          return uniform_dist(rng);
                        });
    } else if constexpr (std::is_same_v<Dist, dist_type::gaussian>) {
      size_t num_keys = thrust::distance(out_begin, out_end);

      thrust::counting_iterator<size_t> seq(this->rng_());

      thrust::transform(exec_policy,
                        seq,
                        seq + num_keys,
                        out_begin,
                        [*this, dist, num_keys] __host__ __device__(size_t const seed) {
                          RNG rng;
                          thrust::normal_distribution<> normal_dist(
                            static_cast<double>(num_keys / 2), num_keys * dist.value);
                          rng.seed(seed);
                          auto val = normal_dist(rng);
                          while (val < 0 or val >= num_keys) {
                            // Re-sample if the value is outside the range [0, N)
                            // This is necessary because the normal distribution is not bounded
                            // might be a better way to do this, e.g., discard(n)
                            val = normal_dist(rng);
                          }
                          return val;
                        });
    } else {
      CUCO_FAIL("Unexpected distribution type");
    }
  }

  /**
   * @brief Overload of 'generate' which automatically selects a suitable execution policy
   */
  template <typename Dist, typename OutputIt>
  void generate(Dist dist, OutputIt out_begin, OutputIt out_end)
  {
    using thrust::system::detail::generic::select_system;

    typedef typename thrust::iterator_system<OutputIt>::type System;
    System system;

    generate(dist, out_begin, out_end, select_system(system));
  }

  /**
   * @brief Overload of 'generate' which uses 'thrust::cuda::par_nosync' execution policy on CUDA
   * stream 'stream'
   */
  template <typename Dist, typename OutputIt>
  void generate(Dist dist, OutputIt out_begin, OutputIt out_end, cudaStream_t stream)
  {
    generate(dist, out_begin, out_end, thrust::cuda::par_nosync.on(stream));
  }

  /**
   * @brief Randomly replaces previously generated keys with new keys outside the input
   * distribution.
   *
   * @tparam InOutIt Input/Ouput iterator typy which value type is the desired key type
   * @tparam ExecPolicy Thrust execution policy
   * @tparam Enable SFINAE helper
   *
   * @param begin Start of the key sequence
   * @param end End of the key sequence
   * @param keep_prob Probability that a key is kept
   * @param exec_policy Thrust execution policy this operation will be executed with
   */
  template <typename InOutIt,
            typename ExecPolicy,
            typename Enable = std::enable_if_t<thrust::is_execution_policy<ExecPolicy>::value>>
  void dropout(InOutIt begin, InOutIt end, double keep_prob, ExecPolicy exec_policy)
  {
    using value_type = typename std::iterator_traits<InOutIt>::value_type;

    CUCO_EXPECTS(keep_prob >= 0.0 and keep_prob <= 1.0, "Probability needs to be between 0 and 1");

    if (keep_prob < 1.0) {
      size_t num_keys = thrust::distance(begin, end);

      thrust::counting_iterator<size_t> seeds(rng_());

      thrust::transform_if(
        exec_policy,
        seeds,
        seeds + num_keys,
        begin,
        [num_keys] __host__ __device__(size_t const seed) {
          RNG rng;
          thrust::uniform_int_distribution<value_type> non_match_dist{
            static_cast<value_type>(num_keys), std::numeric_limits<value_type>::max()};
          rng.seed(seed);
          return non_match_dist(rng);
        },
        [keep_prob] __host__ __device__(size_t const seed) {
          RNG rng;
          thrust::uniform_real_distribution<double> rate_dist(0.0, 1.0);
          rng.seed(seed);
          return (rate_dist(rng) > keep_prob);
        });
    }

    thrust::shuffle(exec_policy, begin, end, rng_);
  }

  /**
   * @brief Overload of 'dropout' which automatically selects a suitable execution policy
   */
  template <typename InOutIt>
  void dropout(InOutIt begin, InOutIt end, double keep_prob)
  {
    using thrust::system::detail::generic::select_system;

    typedef typename thrust::iterator_system<InOutIt>::type System;
    System system;

    dropout(begin, end, keep_prob, select_system(system));
  }

  /**
   * @brief Overload of 'dropout' which uses 'thrust::cuda::par_nosync' execution policy on CUDA
   * stream 'stream'
   */
  template <typename InOutIt>
  void dropout(InOutIt begin, InOutIt end, double keep_prob, cudaStream_t stream)
  {
    using thrust::system::detail::generic::select_system;

    typedef typename thrust::iterator_system<InOutIt>::type System;
    System system;

    dropout(begin, end, keep_prob, thrust::cuda::par_nosync.on(stream));
>>>>>>> 6fd6f77f
  }

 private:
  RNG rng_;  ///< Random number generator
};

<<<<<<< HEAD
}  // namespace benchmark
}  // namespace cuco

NVBENCH_DECLARE_TYPE_STRINGS(cuco::benchmark::dist_type::unique, "UNIQUE", "dist_type::unique");
NVBENCH_DECLARE_TYPE_STRINGS(cuco::benchmark::dist_type::uniform, "UNIFORM", "dist_type::uniform");
NVBENCH_DECLARE_TYPE_STRINGS(cuco::benchmark::dist_type::gaussian,
                             "GAUSSIAN",
                             "dist_type::gaussian");
=======
}  // namespace cuco::benchmark
>>>>>>> 6fd6f77f
<|MERGE_RESOLUTION|>--- conflicted
+++ resolved
@@ -16,198 +16,6 @@
 
 #pragma once
 
-<<<<<<< HEAD
-#include <defaults.hpp>
-
-#include <nvbench/nvbench.cuh>
-
-#include <thrust/iterator/counting_iterator.h>
-#include <thrust/random.h>
-#include <thrust/sequence.h>
-#include <thrust/shuffle.h>
-#include <thrust/transform.h>
-
-#include <algorithm>
-#include <iterator>
-#include <limits>
-#include <string>
-#include <time.h>
-#include <type_traits>
-
-namespace cuco {
-namespace benchmark {
-
-namespace dist_type {
-struct unique {
-};
-
-struct uniform {
-  int64_t multiplicity;  // TODO assert >0
-};
-
-struct gaussian {
-  double skew;  // TODO assert >0
-};
-};  // namespace dist_type
-
-/**
- * @brief Random key generator.
- *
- * @tparam RNG Pseudo-random number generator
- */
-template <typename RNG = thrust::default_random_engine>
-class key_generator {
- public:
-  /**
-   * @brief Construct a new key generator object.
-   *
-   * @param seed Seed for the random number generator
-   */
-  key_generator(uint32_t seed = static_cast<uint32_t>(time(nullptr))) : rng_(seed) {}
-
-  /**
-   * @brief Generates a sequence of random keys in the interval [0, N).
-   *
-   * @tparam ExecPolicy Thrust execution policy
-   * @tparam Dist Key distribution type
-   * @tparam OutputIt Ouput iterator typy which value type is the desired key type
-   *
-   * @param exec_policy Thrust execution policy this operation will be executed with
-   * @param dist Random distribution to use
-   * @param output_begin Start of the output sequence
-   * @param output_end End of the output sequence
-   */
-  template <typename ExecPolicy, typename Dist, typename OutputIt>
-  void generate(ExecPolicy exec_policy, Dist dist, OutputIt out_begin, OutputIt out_end)
-  {
-    using value_type = typename std::iterator_traits<OutputIt>::value_type;
-
-    if constexpr (std::is_same_v<Dist, dist_type::unique>) {
-      thrust::sequence(exec_policy, out_begin, out_end, 0);
-      thrust::shuffle(exec_policy, out_begin, out_end, this->rng_);
-    } else if constexpr (std::is_same_v<Dist, dist_type::uniform>) {
-      size_t num_keys = thrust::distance(out_begin, out_end);
-
-      thrust::counting_iterator<size_t> seq(this->rng_());
-
-      thrust::transform(exec_policy,
-                        seq,
-                        seq + num_keys,
-                        out_begin,
-                        [*this, dist, num_keys] __host__ __device__(size_t const n) {
-                          RNG rng;
-                          thrust::uniform_int_distribution<value_type> uniform_dist(
-                            0, num_keys / dist.multiplicity);
-                          rng.discard(n);
-                          return uniform_dist(rng);
-                        });
-    } else if constexpr (std::is_same_v<Dist, dist_type::gaussian>) {
-      size_t num_keys = thrust::distance(out_begin, out_end);
-
-      thrust::counting_iterator<size_t> seq(this->rng_());
-
-      thrust::transform(exec_policy,
-                        seq,
-                        seq + num_keys,
-                        out_begin,
-                        [*this, dist, num_keys] __host__ __device__(size_t const n) {
-                          RNG rng;
-                          thrust::normal_distribution<> normal_dist(
-                            static_cast<double>(num_keys / 2), num_keys * dist.skew);
-                          rng.discard(n);
-                          auto val = normal_dist(rng);
-                          while (val < 0 or val >= num_keys) {
-                            // Re-sample if the value is outside the range [0, N)
-                            // This is necessary because the normal distribution is not bounded
-                            // might be a better way to do this, e.g., discard(n)
-                            val = normal_dist(rng);
-                          }
-                          return val;
-                        });
-    } else {
-      // TODO static assert fail
-    }
-  }
-
-  /**
-   * @brief Generates a sequence of random keys in the interval [0, N).
-   *
-   * @tparam Dist Key distribution type
-   * @tparam ExecPolicy Thrust execution policy
-   * @tparam OutputIt Ouput iterator typy which value type is the desired key type
-   *
-   * @param state 'nvbench::state' object which provides the parameter axis
-   * @param exec_policy Thrust execution policy this operation will be executed with
-   * @param output_begin Start of the output sequence
-   * @param output_end End of the output sequence
-   * @param axis Name of the parameter axis that holds the multiplicity/skew
-   */
-  template <typename Dist, typename ExecPolicy, typename OutputIt>
-  void generate(nvbench::state const& state,
-                ExecPolicy exec_policy,
-                OutputIt out_begin,
-                OutputIt out_end,
-                std::string axis = "")
-  {
-    if constexpr (std::is_same_v<Dist, dist_type::unique>) {
-      generate(exec_policy, Dist{}, out_begin, out_end);
-    } else if constexpr (std::is_same_v<Dist, dist_type::uniform>) {
-      auto const multiplicity =
-        state.get_int64_or_default((axis.empty()) ? "Multiplicity" : axis, defaults::MULTIPLICITY);
-      generate(exec_policy, Dist{multiplicity}, out_begin, out_end);
-    } else if constexpr (std::is_same_v<Dist, dist_type::gaussian>) {
-      auto const skew =
-        state.get_float64_or_default((axis.empty()) ? "Skew" : axis, defaults::SKEW);
-      generate(exec_policy, Dist{skew}, out_begin, out_end);
-    } else {
-      // TODO static assert fail
-    }
-  }
-
-  /**
-   * @brief Randomly replaces previously generated keys with new keys outside the input
-   * distribution.
-   *
-   * @tparam ExecPolicy Thrust execution policy
-   * @tparam InOutIt Input/Ouput iterator typy which value type is the desired key type
-   *
-   * @param exec_policy Thrust execution policy this operation will be executed with
-   * @param begin Start of the key sequence
-   * @param end End of the key sequence
-   * @param keep_prob Probability that a key is kept
-   */
-  template <typename ExecPolicy, typename InOutIt>
-  void dropout(ExecPolicy exec_policy, InOutIt begin, InOutIt end, double keep_prob)
-  {
-    using value_type = typename std::iterator_traits<InOutIt>::value_type;
-
-    if (keep_prob >= 1.0) {
-      size_t num_keys = thrust::distance(begin, end);
-
-      thrust::counting_iterator<size_t> seq(rng_());
-
-      thrust::transform_if(
-        exec_policy,
-        seq,
-        seq + num_keys,
-        begin,
-        [num_keys] __host__ __device__(size_t const n) {
-          RNG rng;
-          thrust::uniform_int_distribution<value_type> non_match_dist{
-            static_cast<value_type>(num_keys), std::numeric_limits<value_type>::max()};
-          rng.discard(n);
-          return non_match_dist(rng);
-        },
-        [keep_prob] __host__ __device__(size_t const n) {
-          RNG rng;
-          thrust::uniform_real_distribution<double> rate_dist(0.0, 1.0);
-          rng.discard(n);
-          return (rate_dist(rng) > keep_prob);
-        });
-    }
-
-    thrust::shuffle(exec_policy, begin, end, rng_);
-=======
 #include <cuco/detail/error.hpp>
 #include <cuco/detail/utils.cuh>
 
@@ -433,22 +241,10 @@
     System system;
 
     dropout(begin, end, keep_prob, thrust::cuda::par_nosync.on(stream));
->>>>>>> 6fd6f77f
   }
 
  private:
   RNG rng_;  ///< Random number generator
 };
 
-<<<<<<< HEAD
-}  // namespace benchmark
-}  // namespace cuco
-
-NVBENCH_DECLARE_TYPE_STRINGS(cuco::benchmark::dist_type::unique, "UNIQUE", "dist_type::unique");
-NVBENCH_DECLARE_TYPE_STRINGS(cuco::benchmark::dist_type::uniform, "UNIFORM", "dist_type::uniform");
-NVBENCH_DECLARE_TYPE_STRINGS(cuco::benchmark::dist_type::gaussian,
-                             "GAUSSIAN",
-                             "dist_type::gaussian");
-=======
-}  // namespace cuco::benchmark
->>>>>>> 6fd6f77f
+}  // namespace cuco::benchmark