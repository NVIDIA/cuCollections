--- conflicted
+++ resolved
@@ -191,14 +191,8 @@
 TEST_CASE("static set shared memory slots.", "")
 {
   constexpr std::size_t N = 256;
-<<<<<<< HEAD
-  auto constexpr num_windows =
+  [[maybe_unused]] auto constexpr num_windows =
     cuco::make_window_extent<cg_size, window_size>(cuco::extent<std::size_t, N>{});
-=======
-  [[maybe_unused]] auto constexpr num_windows =
-    cuco::experimental::make_window_extent<cg_size, window_size>(
-      cuco::experimental::extent<std::size_t, N>{});
->>>>>>> 0aff1767
 
   thrust::device_vector<bool> key_found(N, false);
   shared_memory_hash_set_kernel<num_windows.value()><<<8, 32>>>(key_found.data().get());
