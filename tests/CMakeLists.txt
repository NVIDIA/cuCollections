--- conflicted
+++ resolved
@@ -43,14 +43,8 @@
     target_include_directories(${TEST_NAME} PRIVATE ${CMAKE_CURRENT_SOURCE_DIR})
     set_target_properties(${TEST_NAME} PROPERTIES
                                        RUNTIME_OUTPUT_DIRECTORY "${CMAKE_BINARY_DIR}/tests")
-<<<<<<< HEAD
-    target_include_directories(${TEST_NAME} PRIVATE
-                                             "${CMAKE_CURRENT_SOURCE_DIR}")
-    target_compile_options(${TEST_NAME} PRIVATE --expt-extended-lambda --expt-relaxed-constexpr -Xcompiler -Wno-subobject-linkage)
-=======
     target_compile_options(${TEST_NAME} PRIVATE --compiler-options=-Wall --compiler-options=-Wextra
       --expt-extended-lambda --expt-relaxed-constexpr -Xcompiler -Wno-subobject-linkage)
->>>>>>> 3a49fc71
     catch_discover_tests(${TEST_NAME})
 endfunction(ConfigureTest)
 
@@ -70,6 +64,7 @@
     static_map/stream_test.cu
     static_map/unique_sequence_test.cu)
 
+####################################################################################################
 foreach(arch IN LISTS CMAKE_CUDA_ARCHITECTURES)
     if("${arch}" MATCHES "^6")
       target_compile_definitions(STATIC_MAP_TEST PRIVATE CUCO_NO_INDEPENDENT_THREADS)
@@ -77,15 +72,6 @@
     endif()
 endforeach()
 
-<<<<<<< HEAD
-ConfigureTest(DYNAMIC_MAP_TEST "${DYNAMIC_MAP_TEST_SRC}")
-####################################################################################################
-set(BLOOM_FILTER_TEST_SRC
-    "${CMAKE_CURRENT_SOURCE_DIR}/bloom_filter/bloom_filter_test.cu")
-
-ConfigureTest(BLOOM_FILTER_TEST "${BLOOM_FILTER_TEST_SRC}")
-####################################################################################################
-=======
 ###################################################################################################
 # - dynamic_map tests -----------------------------------------------------------------------------
 ConfigureTest(DYNAMIC_MAP_TEST
@@ -101,4 +87,8 @@
     static_multimap/multiplicity_test.cu
     static_multimap/non_match_test.cu
     static_multimap/pair_function_test.cu)
->>>>>>> 3a49fc71
+
+###################################################################################################
+# - bloom_filter tests -------------------------------------------------------------------------
+ConfigureTest(BLOOM_FILTER_TEST
+bloom_filter/bloom_filter_test.cu)