/*
 * Copyright (c) 2022, NVIDIA CORPORATION.
 *
 * Licensed under the Apache License, Version 2.0 (the "License");
 * you may not use this file except in compliance with the License.
 * You may obtain a copy of the License at
 *
 *     http://www.apache.org/licenses/LICENSE-2.0
 *
 * Unless required by applicable law or agreed to in writing, software
 * distributed under the License is distributed on an "AS IS" BASIS,
 * WITHOUT WARRANTIES OR CONDITIONS OF ANY KIND, either express or implied.
 * See the License for the specific language governing permissions and
 * limitations under the License.
 */

#include <utils.hpp>

#include <cuco/static_map.cuh>

#include <thrust/device_vector.h>
#include <thrust/execution_policy.h>
#include <thrust/functional.h>
#include <thrust/iterator/counting_iterator.h>
#include <thrust/iterator/discard_iterator.h>
#include <thrust/iterator/transform_iterator.h>
#include <thrust/sequence.h>
#include <thrust/sort.h>

#include <catch2/catch.hpp>

TEMPLATE_TEST_CASE_SIG("Duplicate keys",
                       "",
                       ((typename Key, typename Value), Key, Value),
                       (int32_t, int32_t),
                       (int32_t, int64_t),
                       (int64_t, int32_t),
                       (int64_t, int64_t))
{
  constexpr std::size_t num_keys{500'000};
  cuco::static_map<Key, Value> map{
    num_keys * 2, cuco::sentinel::empty_key<Key>{-1}, cuco::sentinel::empty_value<Value>{-1}};

<<<<<<< HEAD
  auto m_view = map.device_mutable_view();
  auto view   = map.device_view();

=======
>>>>>>> 3a49fc71
  thrust::device_vector<Key> d_keys(num_keys);
  thrust::device_vector<Value> d_values(num_keys);

  thrust::sequence(thrust::device, d_keys.begin(), d_keys.end());
  thrust::sequence(thrust::device, d_values.begin(), d_values.end());

  auto pairs_begin = thrust::make_transform_iterator(
    thrust::make_counting_iterator<int>(0),
    [] __device__(auto i) { return cuco::pair_type<Key, Value>(i / 2, i / 2); });

  thrust::device_vector<Value> d_results(num_keys);
  thrust::device_vector<bool> d_contained(num_keys);

  SECTION("Retrieve all entries")
  {
    auto constexpr gold = num_keys / 2;
    thrust::device_vector<Key> unique_keys(gold);
    thrust::device_vector<Key> unique_values(gold);

    // Retrieve all from an empty map
    auto [empty_key_end, empty_value_end] =
      map.retrieve_all(unique_keys.begin(), unique_values.begin());
    REQUIRE(std::distance(unique_keys.begin(), empty_key_end) == 0);
    REQUIRE(std::distance(unique_values.begin(), empty_value_end) == 0);

    map.insert(pairs_begin, pairs_begin + num_keys);

    auto const num_entries = map.size();
    REQUIRE(num_entries == gold);

    auto [key_out_end, value_out_end] =
      map.retrieve_all(unique_keys.begin(), unique_values.begin());
    REQUIRE(std::distance(unique_keys.begin(), key_out_end) == gold);
    REQUIRE(std::distance(unique_values.begin(), value_out_end) == gold);

    thrust::sort(thrust::device, unique_keys.begin(), unique_keys.end());
    REQUIRE(cuco::test::equal(unique_keys.begin(),
                              unique_keys.end(),
                              thrust::make_counting_iterator<Key>(0),
                              thrust::equal_to<Key>{}));
  }

  SECTION("Tests of contains")
  {
    map.insert(pairs_begin, pairs_begin + num_keys);
    map.contains(d_keys.begin(), d_keys.end(), d_contained.begin());

    REQUIRE(cuco::test::all_of(
      d_contained.begin(), d_contained.begin() + num_keys / 2, thrust::identity{}));

    REQUIRE(cuco::test::none_of(
      d_contained.begin() + num_keys / 2, d_contained.end(), thrust::identity{}));
  }
}<|MERGE_RESOLUTION|>--- conflicted
+++ resolved
@@ -41,12 +41,6 @@
   cuco::static_map<Key, Value> map{
     num_keys * 2, cuco::sentinel::empty_key<Key>{-1}, cuco::sentinel::empty_value<Value>{-1}};
 
-<<<<<<< HEAD
-  auto m_view = map.device_mutable_view();
-  auto view   = map.device_view();
-
-=======
->>>>>>> 3a49fc71
   thrust::device_vector<Key> d_keys(num_keys);
   thrust::device_vector<Value> d_values(num_keys);
 
